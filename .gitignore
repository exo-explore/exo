__pycache__/
.venv*
test_weights.npz
.exo_used_ports
.exo_node_id
.idea
.DS_Store

# Byte-compiled / optimized / DLL files
__pycache__/
*.py[cod]
*$py.class

# C extensions
*.so

# Distribution / packaging
/.Python
/develop-eggs/
/dist/
/downloads/
/eggs/
/.eggs/
/lib/
/lib64/
/parts/
/sdist/
/var/
/wheels/
/share/python-wheels/
/*.egg-info/
/.installed.cfg
/*.egg
/MANIFEST

# PyInstaller
#  Usually these files are written by a python script from a template
#  before PyInstaller builds the exe, so as to inject date/other infos into it.
*.manifest
*.spec

# Installer logs
pip-log.txt
pip-delete-this-directory.txt

# Unit test / coverage reports
htmlcov/
.tox/
.nox/
.coverage
.coverage.*
.cache
nosetests.xml
coverage.xml
*.cover
*.py,cover
.hypothesis/
.pytest_cache/
cover/

# Translations
*.mo
*.pot

# Django stuff:
*.log
local_settings.py
db.sqlite3
db.sqlite3-journal

# Flask stuff:
instance/
.webassets-cache

# Scrapy stuff:
.scrapy

# Sphinx documentation
docs/_build/

# PyBuilder
.pybuilder/
target/

# Jupyter Notebook
.ipynb_checkpoints
Untitled.ipynb

# IPython
profile_default/
ipython_config.py

# pyenv
#   For a library or package, you might want to ignore these files since the code is
#   intended to run in multiple environments; otherwise, check them in:
# .python-version

# pipenv
#   According to pypa/pipenv#598, it is recommended to include Pipfile.lock in version control.
#   However, in case of collaboration, if having platform-specific dependencies or dependencies
#   having no cross-platform support, pipenv may install dependencies that don't work, or not
#   install all needed dependencies.
#Pipfile.lock

# poetry
#   Similar to Pipfile.lock, it is generally recommended to include poetry.lock in version control.
#   This is especially recommended for binary packages to ensure reproducibility, and is more
#   commonly ignored for libraries.
#   https://python-poetry.org/docs/basic-usage/#commit-your-poetrylock-file-to-version-control
#poetry.lock

# pdm
#   Similar to Pipfile.lock, it is generally recommended to include pdm.lock in version control.
#pdm.lock
#   pdm stores project-wide configurations in .pdm.toml, but it is recommended to not include it
#   in version control.
#   https://pdm.fming.dev/latest/usage/project/#working-with-version-control
.pdm.toml
.pdm-python
.pdm-build/

# PEP 582; used by e.g. github.com/David-OConnor/pyflow and github.com/pdm-project/pdm
__pypackages__/

# Celery stuff
celerybeat-schedule
celerybeat.pid

# SageMath parsed files
*.sage.py

# Environments
.env
.venv
env/
venv/
ENV/
env.bak/
venv.bak/

# Spyder project settings
.spyderproject
.spyproject

# Rope project settings
.ropeproject

# mkdocs documentation
/site

# mypy
.mypy_cache/
.dmypy.json
dmypy.json

# Pyre type checker
.pyre/

# pytype static type analyzer
.pytype/

# Cython debug symbols
cython_debug/

# PyCharm
#  JetBrains specific template is maintained in a separate JetBrains.gitignore that can
#  be found at https://github.com/github/gitignore/blob/main/Global/JetBrains.gitignore
#  and can be added to the global gitignore or merged into this file.  For a more nuclear
#  option (not recommended) you can uncomment the following to ignore the entire idea folder.
#.idea/

# XCode
**/*.xcodeproj/*
<<<<<<< HEAD

# Aider
.aider*

# PyTorch interface
.offload

# neovim/vim settings 
.vimrc
=======
.aider*

exo/tinychat/images/*.png
>>>>>>> c260689a
<|MERGE_RESOLUTION|>--- conflicted
+++ resolved
@@ -171,18 +171,8 @@
 
 # XCode
 **/*.xcodeproj/*
-<<<<<<< HEAD
 
 # Aider
 .aider*
 
-# PyTorch interface
-.offload
-
-# neovim/vim settings 
-.vimrc
-=======
-.aider*
-
-exo/tinychat/images/*.png
->>>>>>> c260689a
+exo/tinychat/images/*.png