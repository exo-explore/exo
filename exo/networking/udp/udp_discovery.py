--- conflicted
+++ resolved
@@ -45,11 +45,7 @@
     create_peer_handle: Callable[[str, str, DeviceCapabilities], PeerHandle],
     broadcast_interval: int = 1,
     discovery_timeout: int = 30,
-<<<<<<< HEAD
-=======
-    device_capabilities: DeviceCapabilities = UNKNOWN_DEVICE_CAPABILITIES,
     allowed_node_ids: List[str] = None,
->>>>>>> 988774dd
   ):
     self.node_id = node_id
     self.node_port = node_port
@@ -58,12 +54,8 @@
     self.create_peer_handle = create_peer_handle
     self.broadcast_interval = broadcast_interval
     self.discovery_timeout = discovery_timeout
-<<<<<<< HEAD
     self.lazy_device_capabilities = lazy_device_capabilities
-=======
-    self.device_capabilities = device_capabilities
     self.allowed_node_ids = allowed_node_ids
->>>>>>> 988774dd
     self.known_peers: Dict[str, Tuple[PeerHandle, float, float, int]] = {}
     self.broadcast_task = None
     self.listen_task = None
