import asyncio
import json
import socket
import time
import traceback
from typing import List, Dict, Callable, Tuple, Coroutine
from exo.networking.discovery import Discovery
from exo.networking.peer_handle import PeerHandle
from exo.topology.device_capabilities import DeviceCapabilities, LazyDeviceCapabilities
from exo.helpers import DEBUG, DEBUG_DISCOVERY, get_all_ip_addresses_and_interfaces, get_interface_priority_and_type


class ListenProtocol(asyncio.DatagramProtocol):
  def __init__(self, on_message: Callable[[bytes, Tuple[str, int]], Coroutine]):
    super().__init__()
    self.on_message = on_message
    self.loop = asyncio.get_event_loop()

  def connection_made(self, transport):
    self.transport = transport

  def datagram_received(self, data, addr):
    asyncio.create_task(self.on_message(data, addr))


class BroadcastProtocol(asyncio.DatagramProtocol):
  def __init__(self, message: str, broadcast_port: int):
    self.message = message
    self.broadcast_port = broadcast_port

  def connection_made(self, transport):
    sock = transport.get_extra_info("socket")
    sock.setsockopt(socket.SOL_SOCKET, socket.SO_BROADCAST, 1)
    transport.sendto(self.message.encode("utf-8"), ("<broadcast>", self.broadcast_port))


class UDPDiscovery(Discovery):
  def __init__(
    self,
    node_id: str,
    node_port: int,
    listen_port: int,
    broadcast_port: int,
    lazy_device_capabilities: LazyDeviceCapabilities,
    create_peer_handle: Callable[[str, str, str, DeviceCapabilities], PeerHandle],
    broadcast_interval: int = 1,
    discovery_timeout: int = 30,
    allowed_node_ids: List[str] = None,
  ):
    self.node_id = node_id
    self.node_port = node_port
    self.listen_port = listen_port
    self.broadcast_port = broadcast_port
    self.create_peer_handle = create_peer_handle
    self.broadcast_interval = broadcast_interval
    self.discovery_timeout = discovery_timeout
    self.lazy_device_capabilities = lazy_device_capabilities
    self.allowed_node_ids = allowed_node_ids
    self.known_peers: Dict[str, Tuple[PeerHandle, float, float, int]] = {}
    self.broadcast_task = None
    self.listen_task = None
    self.cleanup_task = None

  async def start(self):
    self.broadcast_task = asyncio.create_task(self.task_broadcast_presence())
    self.listen_task = asyncio.create_task(self.task_listen_for_peers())
    self.cleanup_task = asyncio.create_task(self.task_cleanup_peers())

  async def stop(self):
    if self.broadcast_task: self.broadcast_task.cancel()
    if self.listen_task: self.listen_task.cancel()
    if self.cleanup_task: self.cleanup_task.cancel()
    if self.broadcast_task or self.listen_task or self.cleanup_task:
      await asyncio.gather(self.broadcast_task, self.listen_task, self.cleanup_task, return_exceptions=True)

  async def discover_peers(self, wait_for_peers: int = 0) -> List[PeerHandle]:
    if wait_for_peers > 0:
      while len(self.known_peers) < wait_for_peers:
        if DEBUG_DISCOVERY >= 2: print(f"Current peers: {len(self.known_peers)}/{wait_for_peers}. Waiting for more peers...")
        await asyncio.sleep(0.1)
    return [peer_handle for peer_handle, _, _, _ in self.known_peers.values()]

  async def task_broadcast_presence(self):
    if DEBUG_DISCOVERY >= 2: print("Starting task_broadcast_presence...")

    while True:
      # Explicitly broadcasting on all assigned ips since broadcasting on `0.0.0.0` on MacOS does not broadcast over
      # the Thunderbolt bridge when other connection modalities exist such as WiFi or Ethernet
      for addr, interface_name in get_all_ip_addresses_and_interfaces():
        interface_priority, interface_type = get_interface_priority_and_type(interface_name)
        message = json.dumps({
          "type": "discovery",
          "node_id": self.node_id,
          "grpc_port": self.node_port,
          "device_capabilities": await self.lazy_device_capabilities.caps.to_dict(),
          "priority": interface_priority, # TODO: Prioritise interfaces based on bandwidth, latency, and jitter e.g. prioritise Thunderbolt over WiFi.
<<<<<<< HEAD
          "interface_name": interface_name,        })
=======
          "interface_name": interface_name,
          "interface_type": interface_type,
        })
>>>>>>> 17411dff
        if DEBUG_DISCOVERY >= 3: print(f"Broadcasting presence at ({addr} - {interface_name} - {interface_priority}): {message}")

        transport = None
        try:
          transport, _ = await asyncio.get_event_loop().create_datagram_endpoint(lambda: BroadcastProtocol(message, self.broadcast_port), local_addr=(addr, 0), family=socket.AF_INET)
          if DEBUG_DISCOVERY >= 3: print(f"Broadcasting presence at ({addr} - {interface_name} - {interface_priority})")
        except Exception as e:
          print(f"Error in broadcast presence ({addr} - {interface_name} - {interface_priority}): {e}")
        finally:
          if transport:
            try: transport.close()
            except Exception as e:
              if DEBUG_DISCOVERY >= 2: print(f"Error closing transport: {e}")
              if DEBUG_DISCOVERY >= 2: traceback.print_exc()
      await asyncio.sleep(self.broadcast_interval)

  async def on_listen_message(self, data, addr):
    if not data:
      return

    decoded_data = data.decode("utf-8", errors="ignore")

    # Check if the decoded data starts with a valid JSON character
    if not (decoded_data.strip() and decoded_data.strip()[0] in "{["):
      if DEBUG_DISCOVERY >= 2: print(f"Received invalid JSON data from {addr}: {decoded_data[:100]}")
      return

    try:
      decoder = json.JSONDecoder(strict=False)
      message = decoder.decode(decoded_data)
    except json.JSONDecodeError as e:
      if DEBUG_DISCOVERY >= 2: print(f"Error decoding JSON data from {addr}: {e}")
      return

    if DEBUG_DISCOVERY >= 2: print(f"received from peer {addr}: {message}")

    if message["type"] == "discovery" and message["node_id"] != self.node_id:
      peer_id = message["node_id"]
      
      # Skip if peer_id is not in allowed list
      if self.allowed_node_ids and peer_id not in self.allowed_node_ids:
        if DEBUG_DISCOVERY >= 2: print(f"Ignoring peer {peer_id} as it's not in the allowed node IDs list")
        return

      peer_host = addr[0]
      peer_port = message["grpc_port"]
      peer_prio = message["priority"]
      peer_interface_name = message["interface_name"]
      peer_interface_type = message["interface_type"]
      device_capabilities = DeviceCapabilities(**message["device_capabilities"])

      if peer_id not in self.known_peers or self.known_peers[peer_id][0].addr() != f"{peer_host}:{peer_port}":
        if peer_id in self.known_peers:
          existing_peer_prio = self.known_peers[peer_id][3]
          if existing_peer_prio >= peer_prio:
            if DEBUG >= 1:
              print(f"Ignoring peer {peer_id} at {peer_host}:{peer_port} with priority {peer_prio} because we already know about a peer with higher or equal priority: {existing_peer_prio}")
            return
        new_peer_handle = self.create_peer_handle(peer_id, f"{peer_host}:{peer_port}", f"{peer_interface_type} ({peer_interface_name})", device_capabilities)
        if not await new_peer_handle.health_check():
          if DEBUG >= 1: print(f"Peer {peer_id} at {peer_host}:{peer_port} is not healthy. Skipping.")
          return
        if DEBUG >= 1: print(f"Adding {peer_id=} at {peer_host}:{peer_port}. Replace existing peer_id: {peer_id in self.known_peers}")
        self.known_peers[peer_id] = (new_peer_handle, time.time(), time.time(), peer_prio)
      else:
        if not await self.known_peers[peer_id][0].health_check():
          if DEBUG >= 1: print(f"Peer {peer_id} at {peer_host}:{peer_port} is not healthy. Removing.")
          if peer_id in self.known_peers: del self.known_peers[peer_id]
          return
        if peer_id in self.known_peers: self.known_peers[peer_id] = (self.known_peers[peer_id][0], self.known_peers[peer_id][1], time.time(), peer_prio)

  async def task_listen_for_peers(self):
    await asyncio.get_event_loop().create_datagram_endpoint(lambda: ListenProtocol(self.on_listen_message), local_addr=("0.0.0.0", self.listen_port))
    if DEBUG_DISCOVERY >= 2: print("Started listen task")

  async def task_cleanup_peers(self):
    while True:
      try:
        current_time = time.time()
        peers_to_remove = []

        peer_ids = list(self.known_peers.keys())
        results = await asyncio.gather(*[self.check_peer(peer_id, current_time) for peer_id in peer_ids], return_exceptions=True)

        for peer_id, should_remove in zip(peer_ids, results):
          if should_remove: peers_to_remove.append(peer_id)

        if DEBUG_DISCOVERY >= 2:
          print(
            "Peer statuses:", {
              peer_handle.id(): f"is_connected={await peer_handle.is_connected()}, health_check={await peer_handle.health_check()}, connected_at={connected_at}, last_seen={last_seen}, prio={prio}"
              for peer_handle, connected_at, last_seen, prio in self.known_peers.values()
            }
          )

        for peer_id in peers_to_remove:
          if peer_id in self.known_peers:
            del self.known_peers[peer_id]
            if DEBUG_DISCOVERY >= 2: print(f"Removed peer {peer_id} due to inactivity or failed health check.")
      except Exception as e:
        print(f"Error in cleanup peers: {e}")
        print(traceback.format_exc())
      finally:
        await asyncio.sleep(self.broadcast_interval)

  async def check_peer(self, peer_id: str, current_time: float) -> bool:
    peer_handle, connected_at, last_seen, prio = self.known_peers.get(peer_id, (None, None, None, None))
    if peer_handle is None: return False

    try:
      is_connected = await peer_handle.is_connected()
      health_ok = await peer_handle.health_check()
    except Exception as e:
      if DEBUG_DISCOVERY >= 2: print(f"Error checking peer {peer_id}: {e}")
      return True

    should_remove = ((not is_connected and current_time - connected_at > self.discovery_timeout) or (current_time - last_seen > self.discovery_timeout) or (not health_ok))
    return should_remove<|MERGE_RESOLUTION|>--- conflicted
+++ resolved
@@ -94,13 +94,9 @@
           "grpc_port": self.node_port,
           "device_capabilities": await self.lazy_device_capabilities.caps.to_dict(),
           "priority": interface_priority, # TODO: Prioritise interfaces based on bandwidth, latency, and jitter e.g. prioritise Thunderbolt over WiFi.
-<<<<<<< HEAD
-          "interface_name": interface_name,        })
-=======
           "interface_name": interface_name,
           "interface_type": interface_type,
         })
->>>>>>> 17411dff
         if DEBUG_DISCOVERY >= 3: print(f"Broadcasting presence at ({addr} - {interface_name} - {interface_priority}): {message}")
 
         transport = None
