import grpc
import numpy as np
import asyncio
from typing import Optional, Tuple, List

from . import node_service_pb2
from . import node_service_pb2_grpc

from ..peer_handle import PeerHandle
from exo.inference.shard import Shard
from exo.topology.topology import Topology
from exo.topology.device_capabilities import DeviceCapabilities, DeviceFlops
from exo.helpers import DEBUG
import json
import platform

if platform.system().lower() == "darwin" and platform.machine().lower() == "arm64":
  import mlx.core as mx
else:
  import numpy as mx


class GRPCPeerHandle(PeerHandle):
  def __init__(self, _id: str, address: str, desc: str, device_capabilities: DeviceCapabilities):
    self._id = _id
    self.address = address
    self.desc = desc
    self._device_capabilities = device_capabilities
    self.channel = None
    self.stub = None
    self.channel_options = [
      ("grpc.max_metadata_size", 64 * 1024 * 1024),
      ("grpc.max_receive_message_length", 256 * 1024 * 1024),
      ("grpc.max_send_message_length", 256 * 1024 * 1024),
      ("grpc.max_concurrent_streams", 100),
      ("grpc.http2.min_time_between_pings_ms", 10000),
      ("grpc.keepalive_time_ms", 20000),
      ("grpc.keepalive_timeout_ms", 10000),
      ("grpc.keepalive_permit_without_calls", 1),
      ("grpc.http2.max_pings_without_data", 0),
      ("grpc.tcp_nodelay", 1),
      ("grpc.optimization_target", "throughput"),
    ]

  def id(self) -> str:
    return self._id

  def addr(self) -> str:
    return self.address

  def description(self) -> str:
    return self.desc

  def device_capabilities(self) -> DeviceCapabilities:
    return self._device_capabilities

  async def connect(self):
    if self.channel is None:
      self.channel = grpc.aio.insecure_channel(
        self.address,
        options=self.channel_options,
        compression=grpc.Compression.Gzip
      )
      self.stub = node_service_pb2_grpc.NodeServiceStub(self.channel)
    await self.channel.channel_ready()

  async def is_connected(self) -> bool:
    return self.channel is not None and self.channel.get_state() == grpc.ChannelConnectivity.READY

  async def disconnect(self):
    if self.channel:
      await self.channel.close()
    self.channel = None
    self.stub = None

  async def _ensure_connected(self):
    if not await self.is_connected():
      try:
        await asyncio.wait_for(self.connect(), timeout=10.0)
      except asyncio.TimeoutError:
        if DEBUG >= 2: print(f"Connection timeout for {self._id}@{self.address}")
        await self.disconnect()
        raise

  async def health_check(self) -> bool:
    try:
      await self._ensure_connected()
      request = node_service_pb2.HealthCheckRequest()
      response = await asyncio.wait_for(self.stub.HealthCheck(request), timeout=5)
      return response.is_healthy
    except asyncio.TimeoutError:
      return False
    except Exception:
      if DEBUG >= 4:
        print(f"Health check failed for {self._id}@{self.address}.")
        import traceback
        traceback.print_exc()
      return False

  async def send_prompt(self, shard: Shard, prompt: str, inference_state: Optional[dict] = None, request_id: Optional[str] = None) -> Optional[np.array]:
    request = node_service_pb2.PromptRequest(
      prompt=prompt,
      shard=node_service_pb2.Shard(
        model_id=shard.model_id,
        start_layer=shard.start_layer,
        end_layer=shard.end_layer,
        n_layers=shard.n_layers,
      ),
      request_id=request_id,
      inference_state=None if inference_state is None else self.serialize_inference_state(inference_state)
    )
<<<<<<< HEAD

    response = await self.stub.SendPrompt(request)

    if not response.tensor_data or not response.shape or not response.dtype:
      return None

    return np.frombuffer(response.tensor_data, dtype=np.dtype(response.dtype)).reshape(response.shape)
=======
    await self.stub.SendPrompt(request)
>>>>>>> 66f73768

  async def send_tensor(self, shard: Shard, tensor: np.ndarray, inference_state: Optional[dict] = None, request_id: Optional[str] = None) -> Optional[np.array]:
    request = node_service_pb2.TensorRequest(
      shard=node_service_pb2.Shard(
        model_id=shard.model_id,
        start_layer=shard.start_layer,
        end_layer=shard.end_layer,
        n_layers=shard.n_layers,
      ),
      tensor=node_service_pb2.Tensor(tensor_data=tensor.tobytes(), shape=tensor.shape, dtype=str(tensor.dtype)),
      request_id=request_id,
      inference_state=None if inference_state is None else self.serialize_inference_state(inference_state)
    )

    response = await self.stub.SendTensor(request)

    if not response.tensor_data or not response.shape or not response.dtype:
      return None

    return np.frombuffer(response.tensor_data, dtype=np.dtype(response.dtype)).reshape(response.shape)

  async def send_example(self, shard: Shard, example: np.ndarray, target: np.ndarray, length: np.ndarray, train: bool, request_id: Optional[str] = None) -> Optional[np.array]:
    request = node_service_pb2.ExampleRequest(
      shard=node_service_pb2.Shard(
        model_id=shard.model_id,
        start_layer=shard.start_layer,
        end_layer=shard.end_layer,
        n_layers=shard.n_layers,
      ),
      example=node_service_pb2.Tensor(tensor_data=example.tobytes(), shape=example.shape, dtype=str(example.dtype)),
      target=node_service_pb2.Tensor(tensor_data=target.tobytes(), shape=target.shape, dtype=str(target.dtype)),
      length=node_service_pb2.Tensor(tensor_data=length.tobytes(), shape=length.shape, dtype=str(length.dtype)),
      train=train,
      request_id=request_id,
    )
    response = await self.stub.SendExample(request)
    loss = response.loss
    if train and not shard.is_first_layer():
      grads = np.frombuffer(response.grads.tensor_data, dtype=np.dtype(response.grads.dtype)).reshape(response.grads.shape)
      return loss, grads
    else:
      return loss

  async def send_loss(self, shard: Shard, tensor: np.ndarray, request_id: Optional[str] = None) -> Optional[np.array]:
    request = node_service_pb2.TensorRequest(
      shard=node_service_pb2.Shard(
        model_id=shard.model_id,
        start_layer=shard.start_layer,
        end_layer=shard.end_layer,
        n_layers=shard.n_layers,
      ),
      tensor=node_service_pb2.Tensor(tensor_data=tensor.tobytes(), shape=tensor.shape, dtype=str(tensor.dtype)),
      request_id=request_id,
    )
    response = await self.stub.SendLoss(request)

    if not response.tensor_data or not response.shape or not response.dtype:
      return None

    return np.frombuffer(response.tensor_data, dtype=np.dtype(response.dtype)).reshape(response.shape)

  async def collect_topology(self, visited: set[str], max_depth: int) -> Topology:
    request = node_service_pb2.CollectTopologyRequest(visited=visited, max_depth=max_depth)
    response = await self.stub.CollectTopology(request)
    topology = Topology()
    for node_id, capabilities in response.nodes.items():
      device_capabilities = DeviceCapabilities(
        model=capabilities.model, chip=capabilities.chip, memory=capabilities.memory, flops=DeviceFlops(fp16=capabilities.flops.fp16, fp32=capabilities.flops.fp32, int8=capabilities.flops.int8)
      )
      topology.update_node(node_id, device_capabilities)
    for node_id, peer_connections in response.peer_graph.items():
      for conn in peer_connections.connections:
        topology.add_edge(node_id, conn.to_id, conn.description)
    return topology

  async def send_result(self, request_id: str, result: List[int], is_finished: bool) -> None:
    tensor = None
    if isinstance(result, np.ndarray):
      tensor = node_service_pb2.Tensor(tensor_data=result.tobytes(), shape=result.shape, dtype=str(result.dtype))
      result = []
    request = node_service_pb2.SendResultRequest(request_id=request_id, result=result, tensor=tensor, is_finished=is_finished)
    await self.stub.SendResult(request)

  async def send_opaque_status(self, request_id: str, status: str) -> None:
    request = node_service_pb2.SendOpaqueStatusRequest(request_id=request_id, status=status)
    await self.stub.SendOpaqueStatus(request)

  def serialize_inference_state(self, inference_state: dict) -> node_service_pb2.InferenceState:
    proto_inference_state = node_service_pb2.InferenceState()
    other_data = {}
    for k, v in inference_state.items():
      if isinstance(v, mx.array):
        np_array = np.array(v)
        tensor_data = node_service_pb2.Tensor(tensor_data=np_array.tobytes(), shape=list(np_array.shape), dtype=str(np_array.dtype))
        proto_inference_state.tensor_data[k].CopyFrom(tensor_data)
      elif isinstance(v, list) and all(isinstance(item, mx.array) for item in v):
        tensor_list = node_service_pb2.TensorList()
        for tensor in v:
          np_array = np.array(tensor)
          tensor_data = node_service_pb2.Tensor(tensor_data=np_array.tobytes(), shape=list(np_array.shape), dtype=str(np_array.dtype))
          tensor_list.tensors.append(tensor_data)
        proto_inference_state.tensor_list_data[k].CopyFrom(tensor_list)
      else:
        # For non-tensor data, we'll still use JSON
        other_data[k] = v
    if other_data:
      proto_inference_state.other_data_json = json.dumps(other_data)
    return proto_inference_state<|MERGE_RESOLUTION|>--- conflicted
+++ resolved
@@ -109,17 +109,7 @@
       request_id=request_id,
       inference_state=None if inference_state is None else self.serialize_inference_state(inference_state)
     )
-<<<<<<< HEAD
-
-    response = await self.stub.SendPrompt(request)
-
-    if not response.tensor_data or not response.shape or not response.dtype:
-      return None
-
-    return np.frombuffer(response.tensor_data, dtype=np.dtype(response.dtype)).reshape(response.shape)
-=======
     await self.stub.SendPrompt(request)
->>>>>>> 66f73768
 
   async def send_tensor(self, shard: Shard, tensor: np.ndarray, inference_state: Optional[dict] = None, request_id: Optional[str] = None) -> Optional[np.array]:
     request = node_service_pb2.TensorRequest(
