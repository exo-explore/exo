<<<<<<< HEAD
from exo.inference.inference_engine import InferenceEngine
=======
from typing import Any
from pydantic import BaseModel
>>>>>>> bc1d88d8
from exo import DEBUG
import subprocess
import psutil

TFLOPS = 1.00


class DeviceFlops(BaseModel):
  # units of TFLOPS
  fp32: float
  fp16: float
  int8: float

  def __str__(self):
    return f"fp32: {self.fp32 / TFLOPS:.2f} TFLOPS, fp16: {self.fp16 / TFLOPS:.2f} TFLOPS, int8: {self.int8 / TFLOPS:.2f} TFLOPS"

  def to_dict(self):
    return self.model_dump()


class DeviceCapabilities(BaseModel):
  model: str
  chip: str
  memory: int
  flops: DeviceFlops

  def __str__(self):
    return f"Model: {self.model}. Chip: {self.chip}. Memory: {self.memory}MB. Flops: {self.flops}"

  def model_post_init(self, __context: Any) -> None:
    if isinstance(self.flops, dict):
      self.flops = DeviceFlops(**self.flops)

  def to_dict(self):
    return {"model": self.model, "chip": self.chip, "memory": self.memory, "flops": self.flops.to_dict()}


UNKNOWN_DEVICE_CAPABILITIES = DeviceCapabilities(model="Unknown Model", chip="Unknown Chip", memory=0, flops=DeviceFlops(fp32=0, fp16=0, int8=0))

<<<<<<< HEAD

async def device_capabilities(inference_engine: InferenceEngine) -> DeviceCapabilities:
=======
CHIP_FLOPS = {
  # Source: https://www.cpu-monkey.com
  # Note: currently no distinction between variants of M3 Max and M3 Pro, we pick the lower one to be conservative
  ### M chips
  "Apple M1": DeviceFlops(fp32=2.29*TFLOPS, fp16=4.58*TFLOPS, int8=9.16*TFLOPS),
  "Apple M1 Pro": DeviceFlops(fp32=5.30*TFLOPS, fp16=10.60*TFLOPS, int8=21.20*TFLOPS),
  "Apple M1 Max": DeviceFlops(fp32=10.60*TFLOPS, fp16=21.20*TFLOPS, int8=42.40*TFLOPS),
  "Apple M1 Ultra": DeviceFlops(fp32=21.20*TFLOPS, fp16=42.40*TFLOPS, int8=84.80*TFLOPS),
  "Apple M2": DeviceFlops(fp32=3.55*TFLOPS, fp16=7.10*TFLOPS, int8=14.20*TFLOPS),
  "Apple M2 Pro": DeviceFlops(fp32=5.68*TFLOPS, fp16=11.36*TFLOPS, int8=22.72*TFLOPS),
  "Apple M2 Max": DeviceFlops(fp32=13.49*TFLOPS, fp16=26.98*TFLOPS, int8=53.96*TFLOPS),
  "Apple M2 Ultra": DeviceFlops(fp32=26.98*TFLOPS, fp16=53.96*TFLOPS, int8=107.92*TFLOPS),
  "Apple M3": DeviceFlops(fp32=3.55*TFLOPS, fp16=7.10*TFLOPS, int8=14.20*TFLOPS),
  "Apple M3 Max": DeviceFlops(fp32=14.20*TFLOPS, fp16=28.40*TFLOPS, int8=56.80*TFLOPS),
  "Apple M3 Pro": DeviceFlops(fp32=4.97*TFLOPS, fp16=9.94*TFLOPS, int8=19.88*TFLOPS),
  "Apple M4": DeviceFlops(fp32=3.55*TFLOPS, fp16=7.10*TFLOPS, int8=14.20*TFLOPS),
  ### A chips
  "Apple A13 Bionic": DeviceFlops(fp32=0.69*TFLOPS, fp16=1.38*TFLOPS, int8=2.76*TFLOPS),
  "Apple A14 Bionic": DeviceFlops(fp32=0.75*TFLOPS, fp16=1.50*TFLOPS, int8=3.00*TFLOPS),
  "Apple A15 Bionic": DeviceFlops(fp32=1.37*TFLOPS, fp16=2.74*TFLOPS, int8=5.48*TFLOPS),
  "Apple A16 Bionic": DeviceFlops(fp32=1.79*TFLOPS, fp16=3.58*TFLOPS, int8=7.16*TFLOPS),
  "Apple A17 Pro": DeviceFlops(fp32=2.15*TFLOPS, fp16=4.30*TFLOPS, int8=8.60*TFLOPS),
  ### NVIDIA GPUs
  # RTX 40 series
  "NVIDIA GEFORCE RTX 4090": DeviceFlops(fp32=82.58*TFLOPS, fp16=165.16*TFLOPS, int8=330.32*TFLOPS),
  "NVIDIA GEFORCE RTX 4080": DeviceFlops(fp32=48.74*TFLOPS, fp16=97.48*TFLOPS, int8=194.96*TFLOPS),
  "NVIDIA GEFORCE RTX 4080 SUPER": DeviceFlops(fp32=52.0*TFLOPS, fp16=104.0*TFLOPS, int8=208.0*TFLOPS),
  "NVIDIA GEFORCE RTX 4070 TI SUPER": DeviceFlops(fp32=40.0*TFLOPS, fp16=80.0*TFLOPS, int8=160.0*TFLOPS),
  "NVIDIA GEFORCE RTX 4070 TI": DeviceFlops(fp32=39.43*TFLOPS, fp16=78.86*TFLOPS, int8=157.72*TFLOPS),
  "NVIDIA GEFORCE RTX 4070 SUPER": DeviceFlops(fp32=30.0*TFLOPS, fp16=60.0*TFLOPS, int8=120.0*TFLOPS),
  "NVIDIA GEFORCE RTX 4070": DeviceFlops(fp32=29.0*TFLOPS, fp16=58.0*TFLOPS, int8=116.0*TFLOPS),
  "NVIDIA GEFORCE RTX 4060 TI 16GB": DeviceFlops(fp32=22.0*TFLOPS, fp16=44.0*TFLOPS, int8=88.0*TFLOPS),
  "NVIDIA GEFORCE RTX 4060 TI": DeviceFlops(fp32=22.0*TFLOPS, fp16=44.0*TFLOPS, int8=88.0*TFLOPS),
  # RTX 30 series
  "NVIDIA GEFORCE RTX 3050": DeviceFlops(fp32=9.11*TFLOPS, fp16=18.22*TFLOPS, int8=36.44*TFLOPS),
  "NVIDIA GEFORCE RTX 3060": DeviceFlops(fp32=13.0*TFLOPS, fp16=26.0*TFLOPS, int8=52.0*TFLOPS),
  "NVIDIA GEFORCE RTX 3060 TI": DeviceFlops(fp32=16.2*TFLOPS, fp16=32.4*TFLOPS, int8=64.8*TFLOPS),
  "NVIDIA GEFORCE RTX 3070": DeviceFlops(fp32=20.3*TFLOPS, fp16=40.6*TFLOPS, int8=81.2*TFLOPS),
  "NVIDIA GEFORCE RTX 3070 TI": DeviceFlops(fp32=21.8*TFLOPS, fp16=43.6*TFLOPS, int8=87.2*TFLOPS),
  "NVIDIA GEFORCE RTX 3080 (10 GB)": DeviceFlops(fp32=29.8*TFLOPS, fp16=59.6*TFLOPS, int8=119.2*TFLOPS),
  "NVIDIA GEFORCE RTX 3080 (12 GB)": DeviceFlops(fp32=30.6*TFLOPS, fp16=61.2*TFLOPS, int8=122.4*TFLOPS),
  "NVIDIA GEFORCE RTX 3080 TI": DeviceFlops(fp32=34.1*TFLOPS, fp16=68.2*TFLOPS, int8=136.4*TFLOPS),
  "NVIDIA GEFORCE RTX 3090": DeviceFlops(fp32=35.6*TFLOPS, fp16=71.2*TFLOPS, int8=142.4*TFLOPS),
  "NVIDIA GEFORCE RTX 3090 TI": DeviceFlops(fp32=40.0*TFLOPS, fp16=80.0*TFLOPS, int8=160.0*TFLOPS),
  # RTX 20 series
  "NVIDIA GEFORCE RTX 2060": DeviceFlops(fp32=6.45*TFLOPS, fp16=12.9*TFLOPS, int8=25.8*TFLOPS),
  "NVIDIA GEFORCE RTX 2060 SUPER": DeviceFlops(fp32=7.2*TFLOPS, fp16=14.4*TFLOPS, int8=28.8*TFLOPS),
  "NVIDIA GEFORCE RTX 2070": DeviceFlops(fp32=7.46*TFLOPS, fp16=14.93*TFLOPS, int8=29.86*TFLOPS),
  "NVIDIA GEFORCE RTX 2070 SUPER": DeviceFlops(fp32=9.06*TFLOPS, fp16=18.12*TFLOPS, int8=36.24*TFLOPS),
  "NVIDIA GEFORCE RTX 2080": DeviceFlops(fp32=10.07*TFLOPS, fp16=20.14*TFLOPS, int8=40.28*TFLOPS),
  "NVIDIA GEFORCE RTX 2080 TI": DeviceFlops(fp32=13.45*TFLOPS, fp16=26.9*TFLOPS, int8=40.28*TFLOPS),
  "NVIDIA GEFORCE RTX 2080 SUPER": DeviceFlops(fp32=11.15*TFLOPS, fp16=22.30*TFLOPS, int8=44.60*TFLOPS),
  "NVIDIA TITAN RTX": DeviceFlops(fp32=16.31*TFLOPS, fp16=32.62*TFLOPS, int8=65.24*TFLOPS),
  # GTX 10 series
  "NVIDIA GEFORCE GTX 1050 TI": DeviceFlops(fp32=2.0*TFLOPS, fp16=4.0*TFLOPS, int8=8.0*TFLOPS),
  # GTX 16 series
  "NVIDIA GeForce GTX 1660 TI": DeviceFlops(fp32=4.8*TFLOPS, fp16=9.6*TFLOPS, int8=19.2*TFLOPS),
  # QUADRO RTX Ampere series
  "NVIDIA RTX A2000": DeviceFlops(fp32=7.99*TFLOPS, fp16=7.99*TFLOPS, int8=31.91*TFLOPS),
  "NVIDIA RTX A4000": DeviceFlops(fp32=19.17*TFLOPS, fp16=19.17*TFLOPS, int8=76.68*TFLOPS),
  "NVIDIA RTX A4500": DeviceFlops(fp32=23.65*TFLOPS, fp16=23.65*TFLOPS, int8=94.6*TFLOPS),
  "NVIDIA RTX A5000": DeviceFlops(fp32=27.8*TFLOPS, fp16=27.8*TFLOPS, int8=111.2*TFLOPS),
  "NVIDIA RTX A6000": DeviceFlops(fp32=38.71*TFLOPS, fp16=38.71*TFLOPS, int8=154.84*TFLOPS),
  # NVIDIA Ada Lovelace Architecture-Based
  "NVIDIA RTX 4000 ADA GENERATION": DeviceFlops(fp32=26.7*TFLOPS, fp16=26.7*TFLOPS, int8=258.0*TFLOPS),
  # Common Server GPUs
  "NVIDIA A40 48GB PCIE": DeviceFlops(fp32=37.4*TFLOPS, fp16=149.7*TFLOPS, int8=299.3*TFLOPS),
  "NVIDIA A100 40GB PCIE": DeviceFlops(fp32=19.5*TFLOPS, fp16=312.0*TFLOPS, int8=624.0*TFLOPS),
  "NVIDIA A800 40GB PCIE": DeviceFlops(fp32=19.5*TFLOPS, fp16=312.0*TFLOPS, int8=624.0*TFLOPS),
  "NVIDIA A100 80GB PCIE": DeviceFlops(fp32=19.5*TFLOPS, fp16=312.0*TFLOPS, int8=624.0*TFLOPS),
  "NVIDIA A800 80GB PCIE": DeviceFlops(fp32=19.5*TFLOPS, fp16=312.0*TFLOPS, int8=624.0*TFLOPS),
  "NVIDIA A100 80GB SXM": DeviceFlops(fp32=19.5*TFLOPS, fp16=312.0*TFLOPS, int8=624.0*TFLOPS),
  "NVIDIA A800 80GB SXM": DeviceFlops(fp32=19.5*TFLOPS, fp16=312.0*TFLOPS, int8=624.0*TFLOPS),
  # ... add more devices if needed ...
  ### AMD GPUs
  # RX 6000 series
  "AMD Radeon RX 6900 XT": DeviceFlops(fp32=23.04*TFLOPS, fp16=46.08*TFLOPS, int8=92.16*TFLOPS),
  "AMD Radeon RX 6800 XT": DeviceFlops(fp32=20.74*TFLOPS, fp16=41.48*TFLOPS, int8=82.96*TFLOPS),
  "AMD Radeon RX 6800": DeviceFlops(fp32=16.17*TFLOPS, fp16=32.34*TFLOPS, int8=64.68*TFLOPS),
  "AMD Radeon RX 6700 XT": DeviceFlops(fp32=13.21*TFLOPS, fp16=26.42*TFLOPS, int8=52.84*TFLOPS),
  "AMD Radeon RX 6700": DeviceFlops(fp32=11.4*TFLOPS, fp16=22.8*TFLOPS, int8=45.6*TFLOPS),
  "AMD Radeon RX 6600 XT": DeviceFlops(fp32=10.6*TFLOPS, fp16=21.2*TFLOPS, int8=42.4*TFLOPS),
  "AMD Radeon RX 6600": DeviceFlops(fp32=8.93*TFLOPS, fp16=17.86*TFLOPS, int8=35.72*TFLOPS),
  "AMD Radeon RX 6500 XT": DeviceFlops(fp32=5.77*TFLOPS, fp16=11.54*TFLOPS, int8=23.08*TFLOPS),
  "AMD Radeon RX 6400": DeviceFlops(fp32=3.57*TFLOPS, fp16=7.14*TFLOPS, int8=14.28*TFLOPS),
  # RX 7000 series
  "AMD Radeon RX 7900 XTX": DeviceFlops(fp32=61.4*TFLOPS, fp16=122.8*TFLOPS, int8=245.6*TFLOPS),
  "AMD Radeon RX 7900 XT": DeviceFlops(fp32=53.4*TFLOPS, fp16=106.8*TFLOPS, int8=213.6*TFLOPS),
  "AMD Radeon RX 7800 XT": DeviceFlops(fp32=42.6*TFLOPS, fp16=85.2*TFLOPS, int8=170.4*TFLOPS),
  "AMD Radeon RX 7700 XT": DeviceFlops(fp32=34.2*TFLOPS, fp16=68.4*TFLOPS, int8=136.8*TFLOPS),
  "AMD Radeon RX 7600": DeviceFlops(fp32=21.5*TFLOPS, fp16=43.0*TFLOPS, int8=86.0*TFLOPS),
  "AMD Radeon RX 7500": DeviceFlops(fp32=16.2*TFLOPS, fp16=32.4*TFLOPS, int8=64.8*TFLOPS),
  ### Qualcomm embedded chips: TODO
}
CHIP_FLOPS.update({f"LAPTOP GPU {key}": value for key, value in CHIP_FLOPS.items()})
CHIP_FLOPS.update({f"Laptop GPU {key}": value for key, value in CHIP_FLOPS.items()})
CHIP_FLOPS.update({f"{key} LAPTOP GPU": value for key, value in CHIP_FLOPS.items()})
CHIP_FLOPS.update({f"{key} Laptop GPU": value for key, value in CHIP_FLOPS.items()})


def device_capabilities() -> DeviceCapabilities:
>>>>>>> bc1d88d8
  if psutil.MACOS:
    return await mac_device_capabilities(inference_engine)
  elif psutil.LINUX:
    return await linux_device_capabilities(inference_engine)
  else:
    return DeviceCapabilities(
      model="Unknown Device",
      chip="Unknown Chip",
      memory=psutil.virtual_memory().total // 2**20,
      flops=DeviceFlops(fp32=0, fp16=0, int8=0),
    )


async def mac_device_capabilities(inference_engine: InferenceEngine) -> DeviceCapabilities:
  # Fetch the model of the Mac using system_profiler
  model = subprocess.check_output(["system_profiler", "SPHardwareDataType"]).decode("utf-8")
  model_line = next((line for line in model.split("\n") if "Model Name" in line), None)
  model_id = model_line.split(": ")[1] if model_line else "Unknown Model"
  chip_line = next((line for line in model.split("\n") if "Chip" in line), None)
  chip_id = chip_line.split(": ")[1] if chip_line else "Unknown Chip"
  memory_line = next((line for line in model.split("\n") if "Memory" in line), None)
  memory_str = memory_line.split(": ")[1] if memory_line else "Unknown Memory"
  memory_units = memory_str.split()
  memory_value = int(memory_units[0])
  if memory_units[1] == "GB":
    memory = memory_value*1024
  else:
    memory = memory_value

  return DeviceCapabilities(model=model_id, chip=chip_id, memory=memory, flops=DeviceFlops(*await inference_engine.benchmark_tflops()))


async def linux_device_capabilities(inference_engine: InferenceEngine) -> DeviceCapabilities:
  import psutil
  from tinygrad import Device

  if DEBUG >= 2: print(f"tinygrad {Device.DEFAULT=}")
  if Device.DEFAULT == "CUDA" or Device.DEFAULT == "NV" or Device.DEFAULT == "GPU":
    import pynvml

    pynvml.nvmlInit()
    handle = pynvml.nvmlDeviceGetHandleByIndex(0)
    gpu_raw_name = pynvml.nvmlDeviceGetName(handle).upper()
    gpu_name = gpu_raw_name.rsplit(" ", 1)[0] if gpu_raw_name.endswith("GB") else gpu_raw_name
    gpu_memory_info = pynvml.nvmlDeviceGetMemoryInfo(handle)
    flops = DeviceFlops(*await inference_engine.benchmark_tflops())

    if DEBUG >= 2: print(f"NVIDIA device {gpu_name=} {gpu_memory_info=}")

    return DeviceCapabilities(
      model=f"Linux Box ({gpu_name})",
      chip=gpu_name,
      memory=gpu_memory_info.total // 2**20,
      flops=flops,
    )
  elif Device.DEFAULT == "AMD":
    # TODO AMD support
    return DeviceCapabilities(
      model="Linux Box (AMD)",
      chip="Unknown AMD",
      memory=psutil.virtual_memory().total // 2**20,
      flops=flops,
    )
  else:
    return DeviceCapabilities(
      model=f"Linux Box (Device: {Device.DEFAULT})",
      chip=f"Unknown Chip (Device: {Device.DEFAULT})",
      memory=psutil.virtual_memory().total // 2**20,
      flops=flops,
    )<|MERGE_RESOLUTION|>--- conflicted
+++ resolved
@@ -1,9 +1,6 @@
-<<<<<<< HEAD
 from exo.inference.inference_engine import InferenceEngine
-=======
 from typing import Any
 from pydantic import BaseModel
->>>>>>> bc1d88d8
 from exo import DEBUG
 import subprocess
 import psutil
@@ -43,112 +40,7 @@
 
 UNKNOWN_DEVICE_CAPABILITIES = DeviceCapabilities(model="Unknown Model", chip="Unknown Chip", memory=0, flops=DeviceFlops(fp32=0, fp16=0, int8=0))
 
-<<<<<<< HEAD
-
 async def device_capabilities(inference_engine: InferenceEngine) -> DeviceCapabilities:
-=======
-CHIP_FLOPS = {
-  # Source: https://www.cpu-monkey.com
-  # Note: currently no distinction between variants of M3 Max and M3 Pro, we pick the lower one to be conservative
-  ### M chips
-  "Apple M1": DeviceFlops(fp32=2.29*TFLOPS, fp16=4.58*TFLOPS, int8=9.16*TFLOPS),
-  "Apple M1 Pro": DeviceFlops(fp32=5.30*TFLOPS, fp16=10.60*TFLOPS, int8=21.20*TFLOPS),
-  "Apple M1 Max": DeviceFlops(fp32=10.60*TFLOPS, fp16=21.20*TFLOPS, int8=42.40*TFLOPS),
-  "Apple M1 Ultra": DeviceFlops(fp32=21.20*TFLOPS, fp16=42.40*TFLOPS, int8=84.80*TFLOPS),
-  "Apple M2": DeviceFlops(fp32=3.55*TFLOPS, fp16=7.10*TFLOPS, int8=14.20*TFLOPS),
-  "Apple M2 Pro": DeviceFlops(fp32=5.68*TFLOPS, fp16=11.36*TFLOPS, int8=22.72*TFLOPS),
-  "Apple M2 Max": DeviceFlops(fp32=13.49*TFLOPS, fp16=26.98*TFLOPS, int8=53.96*TFLOPS),
-  "Apple M2 Ultra": DeviceFlops(fp32=26.98*TFLOPS, fp16=53.96*TFLOPS, int8=107.92*TFLOPS),
-  "Apple M3": DeviceFlops(fp32=3.55*TFLOPS, fp16=7.10*TFLOPS, int8=14.20*TFLOPS),
-  "Apple M3 Max": DeviceFlops(fp32=14.20*TFLOPS, fp16=28.40*TFLOPS, int8=56.80*TFLOPS),
-  "Apple M3 Pro": DeviceFlops(fp32=4.97*TFLOPS, fp16=9.94*TFLOPS, int8=19.88*TFLOPS),
-  "Apple M4": DeviceFlops(fp32=3.55*TFLOPS, fp16=7.10*TFLOPS, int8=14.20*TFLOPS),
-  ### A chips
-  "Apple A13 Bionic": DeviceFlops(fp32=0.69*TFLOPS, fp16=1.38*TFLOPS, int8=2.76*TFLOPS),
-  "Apple A14 Bionic": DeviceFlops(fp32=0.75*TFLOPS, fp16=1.50*TFLOPS, int8=3.00*TFLOPS),
-  "Apple A15 Bionic": DeviceFlops(fp32=1.37*TFLOPS, fp16=2.74*TFLOPS, int8=5.48*TFLOPS),
-  "Apple A16 Bionic": DeviceFlops(fp32=1.79*TFLOPS, fp16=3.58*TFLOPS, int8=7.16*TFLOPS),
-  "Apple A17 Pro": DeviceFlops(fp32=2.15*TFLOPS, fp16=4.30*TFLOPS, int8=8.60*TFLOPS),
-  ### NVIDIA GPUs
-  # RTX 40 series
-  "NVIDIA GEFORCE RTX 4090": DeviceFlops(fp32=82.58*TFLOPS, fp16=165.16*TFLOPS, int8=330.32*TFLOPS),
-  "NVIDIA GEFORCE RTX 4080": DeviceFlops(fp32=48.74*TFLOPS, fp16=97.48*TFLOPS, int8=194.96*TFLOPS),
-  "NVIDIA GEFORCE RTX 4080 SUPER": DeviceFlops(fp32=52.0*TFLOPS, fp16=104.0*TFLOPS, int8=208.0*TFLOPS),
-  "NVIDIA GEFORCE RTX 4070 TI SUPER": DeviceFlops(fp32=40.0*TFLOPS, fp16=80.0*TFLOPS, int8=160.0*TFLOPS),
-  "NVIDIA GEFORCE RTX 4070 TI": DeviceFlops(fp32=39.43*TFLOPS, fp16=78.86*TFLOPS, int8=157.72*TFLOPS),
-  "NVIDIA GEFORCE RTX 4070 SUPER": DeviceFlops(fp32=30.0*TFLOPS, fp16=60.0*TFLOPS, int8=120.0*TFLOPS),
-  "NVIDIA GEFORCE RTX 4070": DeviceFlops(fp32=29.0*TFLOPS, fp16=58.0*TFLOPS, int8=116.0*TFLOPS),
-  "NVIDIA GEFORCE RTX 4060 TI 16GB": DeviceFlops(fp32=22.0*TFLOPS, fp16=44.0*TFLOPS, int8=88.0*TFLOPS),
-  "NVIDIA GEFORCE RTX 4060 TI": DeviceFlops(fp32=22.0*TFLOPS, fp16=44.0*TFLOPS, int8=88.0*TFLOPS),
-  # RTX 30 series
-  "NVIDIA GEFORCE RTX 3050": DeviceFlops(fp32=9.11*TFLOPS, fp16=18.22*TFLOPS, int8=36.44*TFLOPS),
-  "NVIDIA GEFORCE RTX 3060": DeviceFlops(fp32=13.0*TFLOPS, fp16=26.0*TFLOPS, int8=52.0*TFLOPS),
-  "NVIDIA GEFORCE RTX 3060 TI": DeviceFlops(fp32=16.2*TFLOPS, fp16=32.4*TFLOPS, int8=64.8*TFLOPS),
-  "NVIDIA GEFORCE RTX 3070": DeviceFlops(fp32=20.3*TFLOPS, fp16=40.6*TFLOPS, int8=81.2*TFLOPS),
-  "NVIDIA GEFORCE RTX 3070 TI": DeviceFlops(fp32=21.8*TFLOPS, fp16=43.6*TFLOPS, int8=87.2*TFLOPS),
-  "NVIDIA GEFORCE RTX 3080 (10 GB)": DeviceFlops(fp32=29.8*TFLOPS, fp16=59.6*TFLOPS, int8=119.2*TFLOPS),
-  "NVIDIA GEFORCE RTX 3080 (12 GB)": DeviceFlops(fp32=30.6*TFLOPS, fp16=61.2*TFLOPS, int8=122.4*TFLOPS),
-  "NVIDIA GEFORCE RTX 3080 TI": DeviceFlops(fp32=34.1*TFLOPS, fp16=68.2*TFLOPS, int8=136.4*TFLOPS),
-  "NVIDIA GEFORCE RTX 3090": DeviceFlops(fp32=35.6*TFLOPS, fp16=71.2*TFLOPS, int8=142.4*TFLOPS),
-  "NVIDIA GEFORCE RTX 3090 TI": DeviceFlops(fp32=40.0*TFLOPS, fp16=80.0*TFLOPS, int8=160.0*TFLOPS),
-  # RTX 20 series
-  "NVIDIA GEFORCE RTX 2060": DeviceFlops(fp32=6.45*TFLOPS, fp16=12.9*TFLOPS, int8=25.8*TFLOPS),
-  "NVIDIA GEFORCE RTX 2060 SUPER": DeviceFlops(fp32=7.2*TFLOPS, fp16=14.4*TFLOPS, int8=28.8*TFLOPS),
-  "NVIDIA GEFORCE RTX 2070": DeviceFlops(fp32=7.46*TFLOPS, fp16=14.93*TFLOPS, int8=29.86*TFLOPS),
-  "NVIDIA GEFORCE RTX 2070 SUPER": DeviceFlops(fp32=9.06*TFLOPS, fp16=18.12*TFLOPS, int8=36.24*TFLOPS),
-  "NVIDIA GEFORCE RTX 2080": DeviceFlops(fp32=10.07*TFLOPS, fp16=20.14*TFLOPS, int8=40.28*TFLOPS),
-  "NVIDIA GEFORCE RTX 2080 TI": DeviceFlops(fp32=13.45*TFLOPS, fp16=26.9*TFLOPS, int8=40.28*TFLOPS),
-  "NVIDIA GEFORCE RTX 2080 SUPER": DeviceFlops(fp32=11.15*TFLOPS, fp16=22.30*TFLOPS, int8=44.60*TFLOPS),
-  "NVIDIA TITAN RTX": DeviceFlops(fp32=16.31*TFLOPS, fp16=32.62*TFLOPS, int8=65.24*TFLOPS),
-  # GTX 10 series
-  "NVIDIA GEFORCE GTX 1050 TI": DeviceFlops(fp32=2.0*TFLOPS, fp16=4.0*TFLOPS, int8=8.0*TFLOPS),
-  # GTX 16 series
-  "NVIDIA GeForce GTX 1660 TI": DeviceFlops(fp32=4.8*TFLOPS, fp16=9.6*TFLOPS, int8=19.2*TFLOPS),
-  # QUADRO RTX Ampere series
-  "NVIDIA RTX A2000": DeviceFlops(fp32=7.99*TFLOPS, fp16=7.99*TFLOPS, int8=31.91*TFLOPS),
-  "NVIDIA RTX A4000": DeviceFlops(fp32=19.17*TFLOPS, fp16=19.17*TFLOPS, int8=76.68*TFLOPS),
-  "NVIDIA RTX A4500": DeviceFlops(fp32=23.65*TFLOPS, fp16=23.65*TFLOPS, int8=94.6*TFLOPS),
-  "NVIDIA RTX A5000": DeviceFlops(fp32=27.8*TFLOPS, fp16=27.8*TFLOPS, int8=111.2*TFLOPS),
-  "NVIDIA RTX A6000": DeviceFlops(fp32=38.71*TFLOPS, fp16=38.71*TFLOPS, int8=154.84*TFLOPS),
-  # NVIDIA Ada Lovelace Architecture-Based
-  "NVIDIA RTX 4000 ADA GENERATION": DeviceFlops(fp32=26.7*TFLOPS, fp16=26.7*TFLOPS, int8=258.0*TFLOPS),
-  # Common Server GPUs
-  "NVIDIA A40 48GB PCIE": DeviceFlops(fp32=37.4*TFLOPS, fp16=149.7*TFLOPS, int8=299.3*TFLOPS),
-  "NVIDIA A100 40GB PCIE": DeviceFlops(fp32=19.5*TFLOPS, fp16=312.0*TFLOPS, int8=624.0*TFLOPS),
-  "NVIDIA A800 40GB PCIE": DeviceFlops(fp32=19.5*TFLOPS, fp16=312.0*TFLOPS, int8=624.0*TFLOPS),
-  "NVIDIA A100 80GB PCIE": DeviceFlops(fp32=19.5*TFLOPS, fp16=312.0*TFLOPS, int8=624.0*TFLOPS),
-  "NVIDIA A800 80GB PCIE": DeviceFlops(fp32=19.5*TFLOPS, fp16=312.0*TFLOPS, int8=624.0*TFLOPS),
-  "NVIDIA A100 80GB SXM": DeviceFlops(fp32=19.5*TFLOPS, fp16=312.0*TFLOPS, int8=624.0*TFLOPS),
-  "NVIDIA A800 80GB SXM": DeviceFlops(fp32=19.5*TFLOPS, fp16=312.0*TFLOPS, int8=624.0*TFLOPS),
-  # ... add more devices if needed ...
-  ### AMD GPUs
-  # RX 6000 series
-  "AMD Radeon RX 6900 XT": DeviceFlops(fp32=23.04*TFLOPS, fp16=46.08*TFLOPS, int8=92.16*TFLOPS),
-  "AMD Radeon RX 6800 XT": DeviceFlops(fp32=20.74*TFLOPS, fp16=41.48*TFLOPS, int8=82.96*TFLOPS),
-  "AMD Radeon RX 6800": DeviceFlops(fp32=16.17*TFLOPS, fp16=32.34*TFLOPS, int8=64.68*TFLOPS),
-  "AMD Radeon RX 6700 XT": DeviceFlops(fp32=13.21*TFLOPS, fp16=26.42*TFLOPS, int8=52.84*TFLOPS),
-  "AMD Radeon RX 6700": DeviceFlops(fp32=11.4*TFLOPS, fp16=22.8*TFLOPS, int8=45.6*TFLOPS),
-  "AMD Radeon RX 6600 XT": DeviceFlops(fp32=10.6*TFLOPS, fp16=21.2*TFLOPS, int8=42.4*TFLOPS),
-  "AMD Radeon RX 6600": DeviceFlops(fp32=8.93*TFLOPS, fp16=17.86*TFLOPS, int8=35.72*TFLOPS),
-  "AMD Radeon RX 6500 XT": DeviceFlops(fp32=5.77*TFLOPS, fp16=11.54*TFLOPS, int8=23.08*TFLOPS),
-  "AMD Radeon RX 6400": DeviceFlops(fp32=3.57*TFLOPS, fp16=7.14*TFLOPS, int8=14.28*TFLOPS),
-  # RX 7000 series
-  "AMD Radeon RX 7900 XTX": DeviceFlops(fp32=61.4*TFLOPS, fp16=122.8*TFLOPS, int8=245.6*TFLOPS),
-  "AMD Radeon RX 7900 XT": DeviceFlops(fp32=53.4*TFLOPS, fp16=106.8*TFLOPS, int8=213.6*TFLOPS),
-  "AMD Radeon RX 7800 XT": DeviceFlops(fp32=42.6*TFLOPS, fp16=85.2*TFLOPS, int8=170.4*TFLOPS),
-  "AMD Radeon RX 7700 XT": DeviceFlops(fp32=34.2*TFLOPS, fp16=68.4*TFLOPS, int8=136.8*TFLOPS),
-  "AMD Radeon RX 7600": DeviceFlops(fp32=21.5*TFLOPS, fp16=43.0*TFLOPS, int8=86.0*TFLOPS),
-  "AMD Radeon RX 7500": DeviceFlops(fp32=16.2*TFLOPS, fp16=32.4*TFLOPS, int8=64.8*TFLOPS),
-  ### Qualcomm embedded chips: TODO
-}
-CHIP_FLOPS.update({f"LAPTOP GPU {key}": value for key, value in CHIP_FLOPS.items()})
-CHIP_FLOPS.update({f"Laptop GPU {key}": value for key, value in CHIP_FLOPS.items()})
-CHIP_FLOPS.update({f"{key} LAPTOP GPU": value for key, value in CHIP_FLOPS.items()})
-CHIP_FLOPS.update({f"{key} Laptop GPU": value for key, value in CHIP_FLOPS.items()})
-
-
-def device_capabilities() -> DeviceCapabilities:
->>>>>>> bc1d88d8
   if psutil.MACOS:
     return await mac_device_capabilities(inference_engine)
   elif psutil.LINUX:
