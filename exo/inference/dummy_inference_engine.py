import numpy as np
import random
import string
from exo.inference.inference_engine import InferenceEngine
from exo.inference.shard import Shard
from exo.topology.device_flops import DeviceFlops
from exo.inference.tokenizers import DummyTokenizer

def random_string(length: int):
  return ''.join([random.choice(string.ascii_lowercase) for i in range(length)])

class DummyInferenceEngine(InferenceEngine):
  def __init__(self):
    self.shard = None
    self.vocab_size = 1000
    self.hidden_size = 256
    self.eos_token_id = 0
    self.latency_mean = 0.1
    self.latency_stddev = 0.02
    self.num_generate_dummy_tokens = 10
    self.tokenizer = DummyTokenizer()

  async def encode(self, shard: Shard, prompt: str) -> np.ndarray:
    return np.array(self.tokenizer.encode(prompt))
  
  async def sample(self, x: np.ndarray, temp: float = 0.0, top_p: float = 1.0) -> np.ndarray:
    if x[0] > self.num_generate_dummy_tokens: return np.array([self.tokenizer.eos_token_id])
    return x

  async def decode(self, shard: Shard, tokens: np.ndarray) -> str:
    return self.tokenizer.decode(tokens)

  async def infer_tensor(self, request_id: str, shard: Shard, input_data: np.ndarray) -> np.ndarray:
    await self.ensure_shard(shard)
    return input_data + 1 if self.shard.is_last_layer() else input_data

  async def ensure_shard(self, shard: Shard):
    if self.shard == shard: return
    self.shard = shard
<<<<<<< HEAD

  async def benchmark_tflops(self) -> DeviceFlops:
    return DeviceFlops(fp32=0.0, fp16=0.0, int8=0.0)
=======
  
  async def load_checkpoint(self, shard: Shard, path: str):
    await self.ensure_shard(shard)
>>>>>>> cfedcec3
<|MERGE_RESOLUTION|>--- conflicted
+++ resolved
@@ -37,12 +37,9 @@
   async def ensure_shard(self, shard: Shard):
     if self.shard == shard: return
     self.shard = shard
-<<<<<<< HEAD
 
   async def benchmark_tflops(self) -> DeviceFlops:
     return DeviceFlops(fp32=0.0, fp16=0.0, int8=0.0)
-=======
   
   async def load_checkpoint(self, shard: Shard, path: str):
-    await self.ensure_shard(shard)
->>>>>>> cfedcec3
+    await self.ensure_shard(shard)