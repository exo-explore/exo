import numpy as np
import mlx.core as mx
import mlx.nn as nn
from ..inference_engine import InferenceEngine
from .stateful_model import StatefulModel
from .sharded_utils import load_shard, get_image_from_str
from ..shard import Shard
from typing import Dict, Optional, Tuple
from exo.download.shard_download import ShardDownloader
import asyncio
from concurrent.futures import ThreadPoolExecutor
from functools import partial
<<<<<<< HEAD
# OKHand.zy add library
import os
from pathlib import Path
=======
def sample_logits(
  logits: mx.array,
  temp: float = 0.0,
  top_p: float = 1.0,
  logit_bias: Optional[Dict[int, float]] = None
) -> Tuple[mx.array, float]:
  if logit_bias:
    indices = mx.array(list(logit_bias.keys()))
    values = mx.array(list(logit_bias.values()))
    logits[:, indices] += values

  if temp == 0:
    token = mx.argmax(logits, axis=-1)
  else:
    if top_p > 0 and top_p < 1.0:
      token = top_p_sampling(logits, top_p, temp)
    else:
      token = mx.random.categorical(logits*(1/temp))

  return token
>>>>>>> f1eec9fa

class MLXDynamicShardInferenceEngine(InferenceEngine):
  def __init__(self, shard_downloader: ShardDownloader):
    self.shard = None
    self.shard_downloader = shard_downloader
    self.executor = ThreadPoolExecutor(max_workers=1)

  async def sample(self, x, temp: float = 0.0, top_p: float = 1.0) -> np.ndarray:
    y = mx.array(x)
    logits = y[:, -1, :]
    out = np.array(sample_logits(logits, temp=temp, top_p=top_p), dtype=int)
    return out

  async def encode(self, shard: Shard, prompt: str) -> np.ndarray:
    await self.ensure_shard(shard)
    tokens = await asyncio.get_running_loop().run_in_executor(self.executor, self.tokenizer.encode, prompt)
    return np.array(tokens)

  async def decode(self, shard: Shard, tokens) -> str:
    await self.ensure_shard(shard)
    tokens = await asyncio.get_running_loop().run_in_executor(self.executor, self.tokenizer.decode, tokens)
    return tokens
    
  async def infer_tensor(self, request_id: str, shard: Shard, input_data: np.ndarray) -> np.ndarray:
    await self.ensure_shard(shard)
    output_data: np.ndarray = np.array(await asyncio.get_running_loop().run_in_executor(self.executor, self.model, mx.array(input_data), request_id))
    return output_data

  async def ensure_shard(self, shard: Shard):
    if self.shard == shard:
      return
<<<<<<< HEAD
    
    if os.path.isdir(shard.model_id): # if local model
      model_path = Path(shard.model_id)
    else:
      model_path = await self.shard_downloader.ensure_shard(shard)
=======

    model_path = await self.shard_downloader.ensure_shard(shard, self.__class__.__name__)
>>>>>>> f1eec9fa

    if self.shard != shard:
      loop = asyncio.get_running_loop()

      def load_shard_wrapper():
        return asyncio.run(load_shard(model_path, shard))

      model_shard, self.tokenizer = await loop.run_in_executor(self.executor, load_shard_wrapper)
      self.shard = shard
      self.model = await loop.run_in_executor(self.executor, StatefulModel, model_shard) <|MERGE_RESOLUTION|>--- conflicted
+++ resolved
@@ -10,11 +10,10 @@
 import asyncio
 from concurrent.futures import ThreadPoolExecutor
 from functools import partial
-<<<<<<< HEAD
 # OKHand.zy add library
 import os
 from pathlib import Path
-=======
+
 def sample_logits(
   logits: mx.array,
   temp: float = 0.0,
@@ -35,7 +34,6 @@
       token = mx.random.categorical(logits*(1/temp))
 
   return token
->>>>>>> f1eec9fa
 
 class MLXDynamicShardInferenceEngine(InferenceEngine):
   def __init__(self, shard_downloader: ShardDownloader):
@@ -67,16 +65,11 @@
   async def ensure_shard(self, shard: Shard):
     if self.shard == shard:
       return
-<<<<<<< HEAD
     
     if os.path.isdir(shard.model_id): # if local model
       model_path = Path(shard.model_id)
     else:
-      model_path = await self.shard_downloader.ensure_shard(shard)
-=======
-
-    model_path = await self.shard_downloader.ensure_shard(shard, self.__class__.__name__)
->>>>>>> f1eec9fa
+      model_path = await self.shard_downloader.ensure_shard(shard, self.__class__.__name__)
 
     if self.shard != shard:
       loop = asyncio.get_running_loop()
