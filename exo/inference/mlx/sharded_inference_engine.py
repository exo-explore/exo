--- conflicted
+++ resolved
@@ -147,15 +147,10 @@
 
       model_shard, self.tokenizer = await asyncio.get_running_loop().run_in_executor(self.executor, load_shard_wrapper)
       self.shard = shard
-<<<<<<< HEAD
-      self.model = await loop.run_in_executor(self.executor, StatefulModel, model_shard)
-
-  async def benchmark_tflops(self) -> DeviceFlops:
-    loop = asyncio.get_running_loop()
-    return await loop.run_in_executor(self.executor, mlx_benchmark_tflops)
-      
-=======
       self.model = model_shard 
       self.caches = OrderedDict()
       self.session = {}
->>>>>>> cfedcec3
+  
+  async def benchmark_tflops(self) -> DeviceFlops:
+    loop = asyncio.get_running_loop()
+    return await loop.run_in_executor(self.executor, mlx_benchmark_tflops)