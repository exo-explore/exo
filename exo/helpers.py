--- conflicted
+++ resolved
@@ -327,7 +327,6 @@
     or ('Contents/MacOS' in str(os.path.dirname(sys.executable))) \
     or '__nuitka__' in globals() or getattr(sys, '__compiled__', False)
 
-<<<<<<< HEAD
 async def get_mac_system_info() -> Tuple[str, str, int]:
     """Get Mac system information using system_profiler."""
     try:
@@ -352,7 +351,6 @@
     except Exception as e:
         if DEBUG >= 2: print(f"Error getting Mac system info: {e}")
         return "Unknown Model", "Unknown Chip", 0
-=======
 
 def get_exo_home() -> Path:
   if os.name == "nt":  # Check if the OS is Windows
@@ -369,6 +367,4 @@
   images_dir = exo_home / "Images"
   if not images_dir.exists():
     images_dir.mkdir()
-  return images_dir
-  
->>>>>>> b5cbcbc7
+  return images_dir