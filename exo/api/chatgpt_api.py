import uuid
import time
import asyncio
import json
from pathlib import Path
from transformers import AutoTokenizer
from typing import List, Literal, Union, Dict
from aiohttp import web
import aiohttp_cors
import traceback
import os
import sys
from exo import DEBUG, VERSION
from exo.download.download_progress import RepoProgressEvent
from exo.helpers import PrefixDict
from exo.inference.shard import Shard
from exo.inference.tokenizers import resolve_tokenizer
from exo.orchestration import Node
from exo.models import model_base_shards
from typing import Callable


class Message:
  def __init__(self, role: str, content: Union[str, List[Dict[str, Union[str, Dict[str, str]]]]]):
    self.role = role
    self.content = content

  def to_dict(self):
    return {"role": self.role, "content": self.content}


class ChatCompletionRequest:
  def __init__(self, model: str, messages: List[Message], temperature: float):
    self.model = model
    self.messages = messages
    self.temperature = temperature

  def to_dict(self):
    return {"model": self.model, "messages": [message.to_dict() for message in self.messages], "temperature": self.temperature}


def generate_completion(
  chat_request: ChatCompletionRequest,
  tokenizer,
  prompt: str,
  request_id: str,
  tokens: List[int],
  stream: bool,
  finish_reason: Union[Literal["length", "stop"], None],
  object_type: Literal["chat.completion", "text_completion"],
) -> dict:
  completion = {
    "id": f"chatcmpl-{request_id}",
    "object": object_type,
    "created": int(time.time()),
    "model": chat_request.model,
    "system_fingerprint": f"exo_{VERSION}",
    "choices": [{
      "index": 0,
      "message": {"role": "assistant", "content": tokenizer.decode(tokens)},
      "logprobs": None,
      "finish_reason": finish_reason,
    }],
  }

  if not stream:
    completion["usage"] = {
      "prompt_tokens": len(tokenizer.encode(prompt)),
      "completion_tokens": len(tokens),
      "total_tokens": len(tokenizer.encode(prompt)) + len(tokens),
    }

  choice = completion["choices"][0]
  if object_type.startswith("chat.completion"):
    key_name = "delta" if stream else "message"
    choice[key_name] = {"role": "assistant", "content": tokenizer.decode(tokens)}
  elif object_type == "text_completion":
    choice["text"] = tokenizer.decode(tokens)
  else:
    ValueError(f"Unsupported response type: {object_type}")

  return completion


def remap_messages(messages: List[Message]) -> List[Message]:
  remapped_messages = []
  last_image = None
  for message in messages:
    if not isinstance(message.content, list):
      remapped_messages.append(message)
      continue

    remapped_content = []
    for content in message.content:
      if isinstance(content, dict):
        if content.get("type") in ["image_url", "image"]:
          image_url = content.get("image_url", {}).get("url") or content.get("image")
          if image_url:
            last_image = {"type": "image", "image": image_url}
            remapped_content.append({"type": "text", "text": "[An image was uploaded but is not displayed here]"})
        else:
          remapped_content.append(content)
      else:
        remapped_content.append(content)
    remapped_messages.append(Message(role=message.role, content=remapped_content))

  if last_image:
    # Replace the last image placeholder with the actual image content
    for message in reversed(remapped_messages):
      for i, content in enumerate(message.content):
        if isinstance(content, dict):
          if content.get("type") == "text" and content.get("text") == "[An image was uploaded but is not displayed here]":
            message.content[i] = last_image
            return remapped_messages

  return remapped_messages


def build_prompt(tokenizer, _messages: List[Message]):
  messages = remap_messages(_messages)
  prompt = tokenizer.apply_chat_template([m.to_dict() for m in messages], tokenize=False, add_generation_prompt=True)
  image_str = None
  for message in messages:
    if not isinstance(message.content, list):
      continue

    for content in message.content:
      # note: we only support one image at a time right now. Multiple is possible. See: https://github.com/huggingface/transformers/blob/e68ec18ce224af879f22d904c7505a765fb77de3/docs/source/en/model_doc/llava.md?plain=1#L41
      # follows the convention in https://platform.openai.com/docs/guides/vision
      if isinstance(content, dict) and content.get("type", None) == "image":
        image_str = content.get("image", None)
        break

  return prompt, image_str


def parse_message(data: dict):
  if "role" not in data or "content" not in data:
    raise ValueError(f"Invalid message: {data}. Must have 'role' and 'content'")
  return Message(data["role"], data["content"])


def parse_chat_request(data: dict):
  return ChatCompletionRequest(
    data.get("model", "llama-3.1-8b"),
    [parse_message(msg) for msg in data["messages"]],
    data.get("temperature", 0.0),
  )


class PromptSession:
  def __init__(self, request_id: str, timestamp: int, prompt: str):
    self.request_id = request_id
    self.timestamp = timestamp
    self.prompt = prompt

def is_frozen():
  return getattr(sys, 'frozen', False) or os.path.basename(sys.executable) == "exo" \
    or ('Contents/MacOS' in str(os.path.dirname(sys.executable)))


class ChatGPTAPI:
  def __init__(self, node: Node, inference_engine_classname: str, response_timeout: int = 90, on_chat_completion_request: Callable[[str, ChatCompletionRequest, str], None] = None):
    self.node = node
    self.inference_engine_classname = inference_engine_classname
    self.response_timeout = response_timeout
    self.on_chat_completion_request = on_chat_completion_request
    self.app = web.Application(client_max_size=100*1024*1024)  # 100MB to support image upload
    self.prompts: PrefixDict[str, PromptSession] = PrefixDict()
    self.prev_token_lens: Dict[str, int] = {}
    self.stream_tasks: Dict[str, asyncio.Task] = {}
    cors = aiohttp_cors.setup(self.app)
    cors_options = aiohttp_cors.ResourceOptions(
      allow_credentials=True,
      expose_headers="*",
      allow_headers="*",
      allow_methods="*",
    )
    cors.add(self.app.router.add_get("/models", self.handle_get_models), {"*": cors_options})
    cors.add(self.app.router.add_get("/v1/models", self.handle_get_models), {"*": cors_options})
    cors.add(self.app.router.add_post("/chat/token/encode", self.handle_post_chat_token_encode), {"*": cors_options})
    cors.add(self.app.router.add_post("/v1/chat/token/encode", self.handle_post_chat_token_encode), {"*": cors_options})
    cors.add(self.app.router.add_post("/chat/completions", self.handle_post_chat_completions), {"*": cors_options})
    cors.add(self.app.router.add_post("/v1/chat/completions", self.handle_post_chat_completions), {"*": cors_options})
    cors.add(self.app.router.add_get("/v1/download/progress", self.handle_get_download_progress), {"*": cors_options})

<<<<<<< HEAD
    if is_frozen():
      base_path = os.path.dirname(sys.executable)  
      tinychat_path = os.path.join(base_path, "tinychat")
      self.static_dir = Path(tinychat_path).resolve()
    else:
      self.static_dir = Path(__file__).parent.parent / "tinychat"

=======
    self.static_dir = Path(__file__).parent.parent/"tinychat"
>>>>>>> 7e539672
    self.app.router.add_get("/", self.handle_root)
    self.app.router.add_static("/", self.static_dir, name="static")

    self.app.middlewares.append(self.timeout_middleware)
    self.app.middlewares.append(self.log_request)

  async def timeout_middleware(self, app, handler):
    async def middleware(request):
      try:
        return await asyncio.wait_for(handler(request), timeout=self.response_timeout)
      except asyncio.TimeoutError:
        return web.json_response({"detail": "Request timed out"}, status=408)

    return middleware

  async def log_request(self, app, handler):
    async def middleware(request):
      if DEBUG >= 2: print(f"Received request: {request.method} {request.path}")
      return await handler(request)

    return middleware

  async def handle_root(self, request):
    return web.FileResponse(self.static_dir/"index.html")

  async def handle_get_models(self, request):
    return web.json_response([{"id": model_name, "object": "model", "owned_by": "exo", "ready": True} for model_name, _ in model_base_shards.items()])

  async def handle_post_chat_token_encode(self, request):
    data = await request.json()
    shard = model_base_shards.get(data.get("model", "llama-3.1-8b"), {}).get(self.inference_engine_classname)
    messages = [parse_message(msg) for msg in data.get("messages", [])]
    tokenizer = await resolve_tokenizer(shard.model_id)
    return web.json_response({"length": len(build_prompt(tokenizer, messages)[0])})

  async def handle_get_download_progress(self, request):
    progress_data = {}
    for node_id, progress_event in self.node.node_download_progress.items():
      if isinstance(progress_event, RepoProgressEvent):
        progress_data[node_id] = progress_event.to_dict()
      else:
        print(f"Unknown progress event type: {type(progress_event)}. {progress_event}")
    return web.json_response(progress_data)

  async def handle_post_chat_completions(self, request):
    data = await request.json()
    if DEBUG >= 2: print(f"Handling chat completions request from {request.remote}: {data}")
    stream = data.get("stream", False)
    chat_request = parse_chat_request(data)
    if chat_request.model and chat_request.model.startswith("gpt-"):  # to be compatible with ChatGPT tools, point all gpt- model requests to llama instead
      chat_request.model = "llama-3.1-8b"
    if not chat_request.model or chat_request.model not in model_base_shards:
      if DEBUG >= 1: print(f"Invalid model: {chat_request.model}. Supported: {list(model_base_shards.keys())}. Defaulting to llama-3.1-8b")
      chat_request.model = "llama-3.1-8b"
    shard = model_base_shards[chat_request.model].get(self.inference_engine_classname, None)
    if not shard:
      supported_models = [model for model, engines in model_base_shards.items() if self.inference_engine_classname in engines]
      return web.json_response(
        {"detail": f"Unsupported model: {chat_request.model} with inference engine {self.inference_engine_classname}. Supported models for this engine: {supported_models}"},
        status=400,
      )

    tokenizer = await resolve_tokenizer(shard.model_id)
    if DEBUG >= 4: print(f"Resolved tokenizer: {tokenizer}")

    prompt, image_str = build_prompt(tokenizer, chat_request.messages)
    request_id = str(uuid.uuid4())
    if self.on_chat_completion_request:
      try:
        self.on_chat_completion_request(request_id, chat_request, prompt)
      except Exception as e:
        if DEBUG >= 2: traceback.print_exc()
    # request_id = None
    # match = self.prompts.find_longest_prefix(prompt)
    # if match and len(prompt) > len(match[1].prompt):
    #     if DEBUG >= 2:
    #       print(f"Prompt for request starts with previous prompt {len(match[1].prompt)} of {len(prompt)}: {match[1].prompt}")
    #     request_id = match[1].request_id
    #     self.prompts.add(prompt, PromptSession(request_id=request_id, timestamp=int(time.time()), prompt=prompt))
    #     # remove the matching prefix from the prompt
    #     prompt = prompt[len(match[1].prompt):]
    # else:
    #   request_id = str(uuid.uuid4())
    #   self.prompts.add(prompt, PromptSession(request_id=request_id, timestamp=int(time.time()), prompt=prompt))

    callback_id = f"chatgpt-api-wait-response-{request_id}"
    callback = self.node.on_token.register(callback_id)

    if DEBUG >= 2: print(f"Sending prompt from ChatGPT api {request_id=} {shard=} {prompt=} {image_str=}")

    try:
      await asyncio.wait_for(asyncio.shield(asyncio.create_task(self.node.process_prompt(shard, prompt, image_str, request_id=request_id))), timeout=self.response_timeout)

      if DEBUG >= 2: print(f"Waiting for response to finish. timeout={self.response_timeout}s")

      if stream:
        response = web.StreamResponse(
          status=200,
          reason="OK",
          headers={
            "Content-Type": "text/event-stream",
            "Cache-Control": "no-cache",
          },
        )
        await response.prepare(request)

        async def stream_result(_request_id: str, tokens: List[int], is_finished: bool):
          prev_last_tokens_len = self.prev_token_lens.get(_request_id, 0)
          self.prev_token_lens[_request_id] = max(prev_last_tokens_len, len(tokens))
          new_tokens = tokens[prev_last_tokens_len:]
          finish_reason = None
          eos_token_id = tokenizer.special_tokens_map.get("eos_token_id") if hasattr(tokenizer, "_tokenizer") and isinstance(tokenizer._tokenizer,
                                                                                                                             AutoTokenizer) else getattr(tokenizer, "eos_token_id", None)
          if len(new_tokens) > 0 and new_tokens[-1] == eos_token_id:
            new_tokens = new_tokens[:-1]
            if is_finished:
              finish_reason = "stop"
          if is_finished and not finish_reason:
            finish_reason = "length"

          completion = generate_completion(
            chat_request,
            tokenizer,
            prompt,
            request_id,
            new_tokens,
            stream,
            finish_reason,
            "chat.completion",
          )
          if DEBUG >= 2: print(f"Streaming completion: {completion}")
          try:
            await response.write(f"data: {json.dumps(completion)}\n\n".encode())
          except Exception as e:
            if DEBUG >= 2: print(f"Error streaming completion: {e}")
            if DEBUG >= 2: traceback.print_exc()

        def on_result(_request_id: str, tokens: List[int], is_finished: bool):
          if _request_id == request_id: self.stream_tasks[_request_id] = asyncio.create_task(stream_result(_request_id, tokens, is_finished))

          return _request_id == request_id and is_finished

        _, tokens, _ = await callback.wait(on_result, timeout=self.response_timeout)
        if request_id in self.stream_tasks:  # in case there is still a stream task running, wait for it to complete
          if DEBUG >= 2: print("Pending stream task. Waiting for stream task to complete.")
          try:
            await asyncio.wait_for(self.stream_tasks[request_id], timeout=30)
          except asyncio.TimeoutError:
            print("WARNING: Stream task timed out. This should not happen.")
        await response.write_eof()
        return response
      else:
        _, tokens, _ = await callback.wait(
          lambda _request_id, tokens, is_finished: _request_id == request_id and is_finished,
          timeout=self.response_timeout,
        )

        finish_reason = "length"
        eos_token_id = tokenizer.special_tokens_map.get("eos_token_id") if isinstance(getattr(tokenizer, "_tokenizer", None), AutoTokenizer) else tokenizer.eos_token_id
        if DEBUG >= 2: print(f"Checking if end of tokens result {tokens[-1]=} is {eos_token_id=}")
        if tokens[-1] == eos_token_id:
          tokens = tokens[:-1]
          finish_reason = "stop"

        return web.json_response(generate_completion(chat_request, tokenizer, prompt, request_id, tokens, stream, finish_reason, "chat.completion"))
    except asyncio.TimeoutError:
      return web.json_response({"detail": "Response generation timed out"}, status=408)
    except Exception as e:
      if DEBUG >= 2: traceback.print_exc()
      return web.json_response({"detail": f"Error processing prompt (see logs with DEBUG>=2): {str(e)}"}, status=500)
    finally:
      deregistered_callback = self.node.on_token.deregister(callback_id)
      if DEBUG >= 2: print(f"Deregister {callback_id=} {deregistered_callback=}")

  async def run(self, host: str = "0.0.0.0", port: int = 8000):
    runner = web.AppRunner(self.app)
    await runner.setup()
    site = web.TCPSite(runner, host, port)
    await site.start()<|MERGE_RESOLUTION|>--- conflicted
+++ resolved
@@ -184,17 +184,7 @@
     cors.add(self.app.router.add_post("/v1/chat/completions", self.handle_post_chat_completions), {"*": cors_options})
     cors.add(self.app.router.add_get("/v1/download/progress", self.handle_get_download_progress), {"*": cors_options})
 
-<<<<<<< HEAD
-    if is_frozen():
-      base_path = os.path.dirname(sys.executable)  
-      tinychat_path = os.path.join(base_path, "tinychat")
-      self.static_dir = Path(tinychat_path).resolve()
-    else:
-      self.static_dir = Path(__file__).parent.parent / "tinychat"
-
-=======
     self.static_dir = Path(__file__).parent.parent/"tinychat"
->>>>>>> 7e539672
     self.app.router.add_get("/", self.handle_root)
     self.app.router.add_static("/", self.static_dir, name="static")
 
