--- conflicted
+++ resolved
@@ -17,15 +17,12 @@
 from exo.models import build_base_shard, model_cards, get_repo, pretty_name, get_supported_models
 from exo.apputil import create_animation_mp4
 from typing import Callable, Optional
-<<<<<<< HEAD
 from PIL import Image
 import numpy as np
 import base64
 from io import BytesIO
 import mlx.core as mx
-=======
 import tempfile
->>>>>>> 46e202ad
 
 class Message:
   def __init__(self, role: str, content: Union[str, List[Dict[str, Union[str, Dict[str, str]]]]]):
@@ -383,7 +380,6 @@
       deregistered_callback = self.node.on_token.deregister(callback_id)
       if DEBUG >= 2: print(f"Deregister {callback_id=} {deregistered_callback=}")
 
-<<<<<<< HEAD
   
   async def handle_post_image_generations(self, request):
     data = await request.json()
@@ -463,7 +459,6 @@
         if DEBUG >= 2: traceback.print_exc()
         return web.json_response({"detail": f"Error processing prompt (see logs with DEBUG>=2): {str(e)}"}, status=500)
   
-=======
   async def handle_create_animation(self, request):
     try:
       data = await request.json()
@@ -521,7 +516,6 @@
       if DEBUG >= 2: traceback.print_exc()
       return web.json_response({"error": str(e)}, status=500)
 
->>>>>>> 46e202ad
   async def run(self, host: str = "0.0.0.0", port: int = 52415):
     runner = web.AppRunner(self.app)
     await runner.setup()
