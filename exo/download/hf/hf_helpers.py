import aiofiles.os as aios
from typing import Union
import os
from typing import Callable, Optional, Dict, List, Union
from fnmatch import fnmatch
from pathlib import Path
from typing import Generator, Iterable, TypeVar
from exo.helpers import DEBUG
from exo.inference.shard import Shard
import aiofiles

T = TypeVar("T")

def filter_repo_objects(
  items: Iterable[T],
  *,
  allow_patterns: Optional[Union[List[str], str]] = None,
  ignore_patterns: Optional[Union[List[str], str]] = None,
  key: Optional[Callable[[T], str]] = None,
) -> Generator[T, None, None]:
  if isinstance(allow_patterns, str):
    allow_patterns = [allow_patterns]
  if isinstance(ignore_patterns, str):
    ignore_patterns = [ignore_patterns]
  if allow_patterns is not None:
    allow_patterns = [_add_wildcard_to_directories(p) for p in allow_patterns]
  if ignore_patterns is not None:
    ignore_patterns = [_add_wildcard_to_directories(p) for p in ignore_patterns]

  if key is None:
    def _identity(item: T) -> str:
      if isinstance(item, str):
        return item
      if isinstance(item, Path):
        return str(item)
      raise ValueError(f"Please provide `key` argument in `filter_repo_objects`: `{item}` is not a string.")
    key = _identity

  for item in items:
    path = key(item)
    if allow_patterns is not None and not any(fnmatch(path, r) for r in allow_patterns):
      continue
    if ignore_patterns is not None and any(fnmatch(path, r) for r in ignore_patterns):
      continue
    yield item

def _add_wildcard_to_directories(pattern: str) -> str:
  if pattern[-1] == "/":
    return pattern + "*"
  return pattern

def get_hf_endpoint() -> str:
  return os.environ.get('HF_ENDPOINT', "https://huggingface.co")

def get_hf_home() -> Path:
  """Get the Hugging Face home directory."""
  return Path(os.environ.get("HF_HOME", Path.home()/".cache"/"huggingface"))

async def get_hf_token():
  """Retrieve the Hugging Face token from the user's HF_HOME directory."""
  token_path = get_hf_home()/"token"
  if await aios.path.exists(token_path):
    async with aiofiles.open(token_path, 'r') as f:
      return (await f.read()).strip()
  return None

async def get_auth_headers():
  """Get authentication headers if a token is available."""
  token = await get_hf_token()
  if token:
    return {"Authorization": f"Bearer {token}"}
  return {}

<<<<<<< HEAD

def get_repo_root(repo_id: str) -> Path:
  """Get the root directory for a given repo ID in the Hugging Face cache."""
  sanitized_repo_id = str(repo_id).replace("/", "--")
  return get_hf_home()/"hub"/f"models--{sanitized_repo_id}"

async def move_models_to_hf(seed_dir: Union[str, Path]):
  """Move model in resources folder of app to .cache/huggingface/hub"""
  source_dir = Path(seed_dir)
  dest_dir = get_hf_home()/"hub"
  await aios.makedirs(dest_dir, exist_ok=True)  
  for path in source_dir.iterdir():
    if path.is_dir() and path.name.startswith("models--"):
      dest_path = dest_dir / path.name
      if await aios.path.exists(dest_path):
        print('Skipping moving model to .cache directory')
      else:
        try:
          await aios.rename(str(path), str(dest_path))
        except Exception as e:
          print(f'Error moving model to .cache: {e}')
    
    
    
async def fetch_file_list(session, repo_id, revision, path=""):
  api_url = f"{get_hf_endpoint()}/api/models/{repo_id}/tree/{revision}"
  url = f"{api_url}/{path}" if path else api_url

  headers = await get_auth_headers()
  async with session.get(url, headers=headers) as response:
    if response.status == 200:
      data = await response.json()
      files = []
      for item in data:
        if item["type"] == "file":
          files.append({"path": item["path"], "size": item["size"]})
        elif item["type"] == "directory":
          subfiles = await fetch_file_list(session, repo_id, revision, item["path"])
          files.extend(subfiles)
      return files
    else:
      raise Exception(f"Failed to fetch file list: {response.status}")


@retry(
  stop=stop_after_attempt(5), wait=wait_exponential(multiplier=1, min=4, max=60), retry=retry_if_exception_type((aiohttp.ClientError, asyncio.TimeoutError, aiohttp.ClientResponseError)), reraise=True
)
async def download_file(
  session: aiohttp.ClientSession, repo_id: str, revision: str, file_path: str, save_directory: str, progress_callback: Optional[RepoFileProgressCallback] = None, use_range_request: bool = True
):
  base_url = f"{get_hf_endpoint()}/{repo_id}/resolve/{revision}/"
  url = urljoin(base_url, file_path)
  local_path = os.path.join(save_directory, file_path)

  await aios.makedirs(os.path.dirname(local_path), exist_ok=True)

  # Check if file already exists and get its size
  local_file_size = await aios.path.getsize(local_path) if await aios.path.exists(local_path) else 0

  headers = await get_auth_headers()
  if use_range_request:
    headers["Range"] = f"bytes={local_file_size}-"

  async with session.get(url, headers=headers) as response:
    total_size = int(response.headers.get('Content-Length', 0))
    downloaded_size = local_file_size
    downloaded_this_session = 0
    mode = 'ab' if use_range_request else 'wb'
    percentage = await get_file_download_percentage(
      session,
      repo_id,
      revision,
      file_path,
      Path(save_directory)
    )
    
    if percentage == 100:
      if DEBUG >= 2: print(f"File already downloaded: {file_path}")
      if progress_callback:
        await progress_callback(RepoFileProgressEvent(repo_id, revision, file_path, total_size, 0, total_size, 0, timedelta(0), "complete"))
      return

    if response.status == 200:
      # File doesn't support range requests or we're not using them, start from beginning
      mode = 'wb'
      downloaded_size = 0
    elif response.status == 206:
      # Partial content, resume download
      content_range = response.headers.get('Content-Range', '')
      try:
        total_size = int(content_range.split('/')[-1])
      except ValueError:
        if DEBUG >= 1: print(f"Failed to parse Content-Range header: {content_range}. Starting download from scratch...")
        return await download_file(session, repo_id, revision, file_path, save_directory, progress_callback, use_range_request=False)
    elif response.status == 416:
      # Range not satisfiable, get the actual file size
      content_range = response.headers.get('Content-Range', '')
      try:
        total_size = int(content_range.split('/')[-1])
        if downloaded_size == total_size:
          if DEBUG >= 2: print(f"File fully downloaded on first pass: {file_path}")
          if progress_callback:
            await progress_callback(RepoFileProgressEvent(repo_id, revision, file_path, downloaded_size, downloaded_this_session, total_size, 0, timedelta(0), "complete"))
          return
        if DEBUG >= 2: print(f"Range not satisfiable {file_path=} {total_size=} {downloaded_size=}")
        return await download_file(session, repo_id, revision, file_path, save_directory, progress_callback, use_range_request=False)
      except ValueError:
        if DEBUG >= 1: print(f"Failed to parse Content-Range header: {content_range}. Starting download from scratch...")
        return await download_file(session, repo_id, revision, file_path, save_directory, progress_callback, use_range_request=False)
    else:
      raise aiohttp.ClientResponseError(response.request_info, response.history, status=response.status, message=f"Failed to download {file_path}: {response.status}")

    if downloaded_size == total_size:
      print(f"File already downloaded: {file_path}")
      if progress_callback:
        await progress_callback(RepoFileProgressEvent(repo_id, revision, file_path, downloaded_size, downloaded_this_session, total_size, 0, timedelta(0), "complete"))
      return

    DOWNLOAD_CHUNK_SIZE = 32768
    start_time = datetime.now()
    async with aiofiles.open(local_path, mode) as f:
      async for chunk in response.content.iter_chunked(DOWNLOAD_CHUNK_SIZE):
        await f.write(chunk)
        downloaded_size += len(chunk)
        downloaded_this_session += len(chunk)
        if progress_callback and total_size:
          elapsed_time = (datetime.now() - start_time).total_seconds()
          speed = int(downloaded_this_session/elapsed_time) if elapsed_time > 0 else 0
          remaining_size = total_size - downloaded_size
          eta = timedelta(seconds=remaining_size/speed) if speed > 0 else timedelta(0)
          status = "in_progress" if downloaded_size < total_size else "complete"
          if DEBUG >= 8: print(f"HF repo file download progress: {file_path=} {elapsed_time=} {speed=} Downloaded={downloaded_size}/{total_size} {remaining_size=} {eta=} {status=}")
          await progress_callback(RepoFileProgressEvent(repo_id, revision, file_path, downloaded_size, downloaded_this_session, total_size, speed, eta, status))
    if DEBUG >= 2: print(f"Downloaded: {file_path}")


async def resolve_revision_to_commit_hash(repo_id: str, revision: str) -> str:
  repo_root = get_repo_root(repo_id)
  refs_dir = repo_root/"refs"
  refs_file = refs_dir/revision

  # Check if we have a cached commit hash
  if await aios.path.exists(refs_file):
    async with aiofiles.open(refs_file, 'r') as f:
      commit_hash = (await f.read()).strip()
      if DEBUG >= 2: print(f"Commit hash is already cached at {refs_file}: {commit_hash}")
      return commit_hash

  # Fetch the commit hash for the given revision
  async with aiohttp.ClientSession() as session:
    api_url = f"{get_hf_endpoint()}/api/models/{repo_id}/revision/{revision}"
    headers = await get_auth_headers()
    async with session.get(api_url, headers=headers) as response:
      if response.status != 200:
        raise Exception(f"Failed to fetch revision info from {api_url}: {response.status}")
      revision_info = await response.json()
      commit_hash = revision_info['sha']

  # Cache the commit hash
  await aios.makedirs(refs_dir, exist_ok=True)
  async with aiofiles.open(refs_file, 'w') as f:
    await f.write(commit_hash)

  return commit_hash


async def download_repo_files(
  repo_id: str,
  revision: str = "main",
  progress_callback: Optional[RepoProgressCallback] = None,
  allow_patterns: Optional[Union[List[str], str]] = None,
  ignore_patterns: Optional[Union[List[str], str]] = None,
  max_parallel_downloads: int = 4
) -> Path:
  repo_root = get_repo_root(repo_id)
  snapshots_dir = repo_root/"snapshots"
  cachedreqs_dir = repo_root/"cachedreqs"

  # Ensure directories exist
  await aios.makedirs(snapshots_dir, exist_ok=True)
  await aios.makedirs(cachedreqs_dir, exist_ok=True)

  # Resolve revision to commit hash
  commit_hash = await resolve_revision_to_commit_hash(repo_id, revision)

  # Set up the snapshot directory
  snapshot_dir = snapshots_dir/commit_hash
  await aios.makedirs(snapshot_dir, exist_ok=True)

  # Set up the cached file list directory
  cached_file_list_dir = cachedreqs_dir/commit_hash
  await aios.makedirs(cached_file_list_dir, exist_ok=True)
  cached_file_list_path = cached_file_list_dir/"fetch_file_list.json"

  async with aiohttp.ClientSession() as session:
    # Check if we have a cached file list
    if await aios.path.exists(cached_file_list_path):
      async with aiofiles.open(cached_file_list_path, 'r') as f:
        file_list = json.loads(await f.read())
      if DEBUG >= 2: print(f"Using cached file list from {cached_file_list_path}")
    else:
      file_list = await fetch_file_list(session, repo_id, revision)
      # Cache the file list
      async with aiofiles.open(cached_file_list_path, 'w') as f:
        await f.write(json.dumps(file_list))
      if DEBUG >= 2: print(f"Cached file list at {cached_file_list_path}")

    model_index_exists = any(file["path"] == "model_index.json" for file in file_list)
    if model_index_exists:
      allow_patterns = ["**/*.json", "**/*.txt", "**/*model.safetensors", "*.json"]

    filtered_file_list = list(filter_repo_objects(file_list, allow_patterns=allow_patterns, ignore_patterns=ignore_patterns, key=lambda x: x["path"]))
    total_files = len(filtered_file_list)
    total_bytes = sum(file["size"] for file in filtered_file_list)
    file_progress: Dict[str, RepoFileProgressEvent] = {
      file["path"]: RepoFileProgressEvent(repo_id, revision, file["path"], 0, 0, file["size"], 0, timedelta(0), "not_started")
      for file in filtered_file_list
    }
    start_time = datetime.now()

    async def download_with_progress(file_info, progress_state):
      local_path = snapshot_dir/file_info["path"]
      if await aios.path.exists(local_path) and (await aios.stat(local_path)).st_size == file_info["size"]:
        if DEBUG >= 2: print(f"File already fully downloaded: {file_info['path']}")
        progress_state['completed_files'] += 1
        progress_state['downloaded_bytes'] += file_info["size"]
        file_progress[file_info["path"]] = RepoFileProgressEvent(repo_id, revision, file_info["path"], file_info["size"], 0, file_info["size"], 0, timedelta(0), "complete")
        if progress_callback:
          elapsed_time = (datetime.now() - start_time).total_seconds()
          overall_speed = int(progress_state['downloaded_bytes_this_session']/elapsed_time) if elapsed_time > 0 else 0
          remaining_bytes = total_bytes - progress_state['downloaded_bytes']
          overall_eta = timedelta(seconds=remaining_bytes/overall_speed) if overall_speed > 0 else timedelta(seconds=0)
          status = "in_progress" if progress_state['completed_files'] < total_files else "complete"
          await progress_callback(
            RepoProgressEvent(
              repo_id, revision, progress_state['completed_files'], total_files, progress_state['downloaded_bytes'], progress_state['downloaded_bytes_this_session'], total_bytes, overall_speed,
              overall_eta, file_progress, status
            )
          )
        return

      async def file_progress_callback(event: RepoFileProgressEvent):
        progress_state['downloaded_bytes'] += event.downloaded - file_progress[event.file_path].downloaded
        progress_state['downloaded_bytes_this_session'] += event.downloaded_this_session - file_progress[event.file_path].downloaded_this_session
        file_progress[event.file_path] = event
        if progress_callback:
          elapsed_time = (datetime.now() - start_time).total_seconds()
          overall_speed = int(progress_state['downloaded_bytes_this_session']/elapsed_time) if elapsed_time > 0 else 0
          remaining_bytes = total_bytes - progress_state['downloaded_bytes']
          overall_eta = timedelta(seconds=remaining_bytes/overall_speed) if overall_speed > 0 else timedelta(seconds=0)
          status = "in_progress" if progress_state['downloaded_bytes'] < total_bytes else "complete"
          await progress_callback(
            RepoProgressEvent(
              repo_id, revision, progress_state['completed_files'], total_files, progress_state['downloaded_bytes'], progress_state['downloaded_bytes_this_session'], total_bytes, overall_speed,
              overall_eta, file_progress, status
            )
          )

      await download_file(session, repo_id, revision, file_info["path"], snapshot_dir, file_progress_callback)
      progress_state['completed_files'] += 1
      file_progress[
        file_info["path"]
      ] = RepoFileProgressEvent(repo_id, revision, file_info["path"], file_info["size"], file_progress[file_info["path"]].downloaded_this_session, file_info["size"], 0, timedelta(0), "complete")
      if progress_callback:
        elapsed_time = (datetime.now() - start_time).total_seconds()
        overall_speed = int(progress_state['downloaded_bytes_this_session']/elapsed_time) if elapsed_time > 0 else 0
        remaining_bytes = total_bytes - progress_state['downloaded_bytes']
        overall_eta = timedelta(seconds=remaining_bytes/overall_speed) if overall_speed > 0 else timedelta(seconds=0)
        status = "in_progress" if progress_state['completed_files'] < total_files else "complete"
        await progress_callback(
          RepoProgressEvent(
            repo_id, revision, progress_state['completed_files'], total_files, progress_state['downloaded_bytes'], progress_state['downloaded_bytes_this_session'], total_bytes, overall_speed,
            overall_eta, file_progress, status
          )
        )

    progress_state = {'completed_files': 0, 'downloaded_bytes': 0, 'downloaded_bytes_this_session': 0}

    semaphore = asyncio.Semaphore(max_parallel_downloads)

    async def download_with_semaphore(file_info):
      async with semaphore:
        await download_with_progress(file_info, progress_state)

    tasks = [asyncio.create_task(download_with_semaphore(file_info)) for file_info in filtered_file_list]
    await asyncio.gather(*tasks)

  return snapshot_dir


async def get_weight_map(repo_id: str, revision: str = "main") -> Optional[Dict[str, str]]:
  """
    Retrieve the weight map from the model.safetensors.index.json file.

    Args:
        repo_id (str): The Hugging Face repository ID.
        revision (str): The revision of the repository to use.

    Returns:
        Optional[Dict[str, str]]: The weight map if it exists, otherwise None.
    """

  # Download the index file
  await download_repo_files(repo_id=repo_id, revision=revision, allow_patterns="model.safetensors.index.json")

  # Check if the file exists
  repo_root = get_repo_root(repo_id)
  commit_hash = await resolve_revision_to_commit_hash(repo_id, revision)
  snapshot_dir = repo_root/"snapshots"/commit_hash
  index_file = next((f for f in await aios.listdir(snapshot_dir) if f.endswith("model.safetensors.index.json")), None)

  if index_file:
    index_file_path = snapshot_dir/index_file
    if await aios.path.exists(index_file_path):
      async with aiofiles.open(index_file_path, 'r') as f:
        index_data = json.loads(await f.read())
      return index_data.get("weight_map")

  return None


=======
>>>>>>> 7a75fb09
def extract_layer_num(tensor_name: str) -> Optional[int]:
  # This is a simple example and might need to be adjusted based on the actual naming convention
  parts = tensor_name.split('.')
  for part in parts:
    if part.isdigit():
      return int(part)
  return None

def get_allow_patterns(weight_map: Dict[str, str], shard: Shard) -> List[str]:
  default_patterns = set(["*.json", "*.py", "tokenizer.model", "*.tiktoken", "*.txt"])
  shard_specific_patterns = set()
  if weight_map:
    for tensor_name, filename in weight_map.items():
      layer_num = extract_layer_num(tensor_name)
      if layer_num is not None and shard.start_layer <= layer_num <= shard.end_layer:
        shard_specific_patterns.add(filename)
    sorted_file_names = sorted(weight_map.values())
    if shard.is_first_layer():
      shard_specific_patterns.add(sorted_file_names[0])
    elif shard.is_last_layer():
      shard_specific_patterns.add(sorted_file_names[-1])
  else:
    shard_specific_patterns = set(["*.safetensors"])
  if DEBUG >= 3: print(f"get_allow_patterns {weight_map=} {shard=} {shard_specific_patterns=}")
  return list(default_patterns | shard_specific_patterns)<|MERGE_RESOLUTION|>--- conflicted
+++ resolved
@@ -71,330 +71,6 @@
     return {"Authorization": f"Bearer {token}"}
   return {}
 
-<<<<<<< HEAD
-
-def get_repo_root(repo_id: str) -> Path:
-  """Get the root directory for a given repo ID in the Hugging Face cache."""
-  sanitized_repo_id = str(repo_id).replace("/", "--")
-  return get_hf_home()/"hub"/f"models--{sanitized_repo_id}"
-
-async def move_models_to_hf(seed_dir: Union[str, Path]):
-  """Move model in resources folder of app to .cache/huggingface/hub"""
-  source_dir = Path(seed_dir)
-  dest_dir = get_hf_home()/"hub"
-  await aios.makedirs(dest_dir, exist_ok=True)  
-  for path in source_dir.iterdir():
-    if path.is_dir() and path.name.startswith("models--"):
-      dest_path = dest_dir / path.name
-      if await aios.path.exists(dest_path):
-        print('Skipping moving model to .cache directory')
-      else:
-        try:
-          await aios.rename(str(path), str(dest_path))
-        except Exception as e:
-          print(f'Error moving model to .cache: {e}')
-    
-    
-    
-async def fetch_file_list(session, repo_id, revision, path=""):
-  api_url = f"{get_hf_endpoint()}/api/models/{repo_id}/tree/{revision}"
-  url = f"{api_url}/{path}" if path else api_url
-
-  headers = await get_auth_headers()
-  async with session.get(url, headers=headers) as response:
-    if response.status == 200:
-      data = await response.json()
-      files = []
-      for item in data:
-        if item["type"] == "file":
-          files.append({"path": item["path"], "size": item["size"]})
-        elif item["type"] == "directory":
-          subfiles = await fetch_file_list(session, repo_id, revision, item["path"])
-          files.extend(subfiles)
-      return files
-    else:
-      raise Exception(f"Failed to fetch file list: {response.status}")
-
-
-@retry(
-  stop=stop_after_attempt(5), wait=wait_exponential(multiplier=1, min=4, max=60), retry=retry_if_exception_type((aiohttp.ClientError, asyncio.TimeoutError, aiohttp.ClientResponseError)), reraise=True
-)
-async def download_file(
-  session: aiohttp.ClientSession, repo_id: str, revision: str, file_path: str, save_directory: str, progress_callback: Optional[RepoFileProgressCallback] = None, use_range_request: bool = True
-):
-  base_url = f"{get_hf_endpoint()}/{repo_id}/resolve/{revision}/"
-  url = urljoin(base_url, file_path)
-  local_path = os.path.join(save_directory, file_path)
-
-  await aios.makedirs(os.path.dirname(local_path), exist_ok=True)
-
-  # Check if file already exists and get its size
-  local_file_size = await aios.path.getsize(local_path) if await aios.path.exists(local_path) else 0
-
-  headers = await get_auth_headers()
-  if use_range_request:
-    headers["Range"] = f"bytes={local_file_size}-"
-
-  async with session.get(url, headers=headers) as response:
-    total_size = int(response.headers.get('Content-Length', 0))
-    downloaded_size = local_file_size
-    downloaded_this_session = 0
-    mode = 'ab' if use_range_request else 'wb'
-    percentage = await get_file_download_percentage(
-      session,
-      repo_id,
-      revision,
-      file_path,
-      Path(save_directory)
-    )
-    
-    if percentage == 100:
-      if DEBUG >= 2: print(f"File already downloaded: {file_path}")
-      if progress_callback:
-        await progress_callback(RepoFileProgressEvent(repo_id, revision, file_path, total_size, 0, total_size, 0, timedelta(0), "complete"))
-      return
-
-    if response.status == 200:
-      # File doesn't support range requests or we're not using them, start from beginning
-      mode = 'wb'
-      downloaded_size = 0
-    elif response.status == 206:
-      # Partial content, resume download
-      content_range = response.headers.get('Content-Range', '')
-      try:
-        total_size = int(content_range.split('/')[-1])
-      except ValueError:
-        if DEBUG >= 1: print(f"Failed to parse Content-Range header: {content_range}. Starting download from scratch...")
-        return await download_file(session, repo_id, revision, file_path, save_directory, progress_callback, use_range_request=False)
-    elif response.status == 416:
-      # Range not satisfiable, get the actual file size
-      content_range = response.headers.get('Content-Range', '')
-      try:
-        total_size = int(content_range.split('/')[-1])
-        if downloaded_size == total_size:
-          if DEBUG >= 2: print(f"File fully downloaded on first pass: {file_path}")
-          if progress_callback:
-            await progress_callback(RepoFileProgressEvent(repo_id, revision, file_path, downloaded_size, downloaded_this_session, total_size, 0, timedelta(0), "complete"))
-          return
-        if DEBUG >= 2: print(f"Range not satisfiable {file_path=} {total_size=} {downloaded_size=}")
-        return await download_file(session, repo_id, revision, file_path, save_directory, progress_callback, use_range_request=False)
-      except ValueError:
-        if DEBUG >= 1: print(f"Failed to parse Content-Range header: {content_range}. Starting download from scratch...")
-        return await download_file(session, repo_id, revision, file_path, save_directory, progress_callback, use_range_request=False)
-    else:
-      raise aiohttp.ClientResponseError(response.request_info, response.history, status=response.status, message=f"Failed to download {file_path}: {response.status}")
-
-    if downloaded_size == total_size:
-      print(f"File already downloaded: {file_path}")
-      if progress_callback:
-        await progress_callback(RepoFileProgressEvent(repo_id, revision, file_path, downloaded_size, downloaded_this_session, total_size, 0, timedelta(0), "complete"))
-      return
-
-    DOWNLOAD_CHUNK_SIZE = 32768
-    start_time = datetime.now()
-    async with aiofiles.open(local_path, mode) as f:
-      async for chunk in response.content.iter_chunked(DOWNLOAD_CHUNK_SIZE):
-        await f.write(chunk)
-        downloaded_size += len(chunk)
-        downloaded_this_session += len(chunk)
-        if progress_callback and total_size:
-          elapsed_time = (datetime.now() - start_time).total_seconds()
-          speed = int(downloaded_this_session/elapsed_time) if elapsed_time > 0 else 0
-          remaining_size = total_size - downloaded_size
-          eta = timedelta(seconds=remaining_size/speed) if speed > 0 else timedelta(0)
-          status = "in_progress" if downloaded_size < total_size else "complete"
-          if DEBUG >= 8: print(f"HF repo file download progress: {file_path=} {elapsed_time=} {speed=} Downloaded={downloaded_size}/{total_size} {remaining_size=} {eta=} {status=}")
-          await progress_callback(RepoFileProgressEvent(repo_id, revision, file_path, downloaded_size, downloaded_this_session, total_size, speed, eta, status))
-    if DEBUG >= 2: print(f"Downloaded: {file_path}")
-
-
-async def resolve_revision_to_commit_hash(repo_id: str, revision: str) -> str:
-  repo_root = get_repo_root(repo_id)
-  refs_dir = repo_root/"refs"
-  refs_file = refs_dir/revision
-
-  # Check if we have a cached commit hash
-  if await aios.path.exists(refs_file):
-    async with aiofiles.open(refs_file, 'r') as f:
-      commit_hash = (await f.read()).strip()
-      if DEBUG >= 2: print(f"Commit hash is already cached at {refs_file}: {commit_hash}")
-      return commit_hash
-
-  # Fetch the commit hash for the given revision
-  async with aiohttp.ClientSession() as session:
-    api_url = f"{get_hf_endpoint()}/api/models/{repo_id}/revision/{revision}"
-    headers = await get_auth_headers()
-    async with session.get(api_url, headers=headers) as response:
-      if response.status != 200:
-        raise Exception(f"Failed to fetch revision info from {api_url}: {response.status}")
-      revision_info = await response.json()
-      commit_hash = revision_info['sha']
-
-  # Cache the commit hash
-  await aios.makedirs(refs_dir, exist_ok=True)
-  async with aiofiles.open(refs_file, 'w') as f:
-    await f.write(commit_hash)
-
-  return commit_hash
-
-
-async def download_repo_files(
-  repo_id: str,
-  revision: str = "main",
-  progress_callback: Optional[RepoProgressCallback] = None,
-  allow_patterns: Optional[Union[List[str], str]] = None,
-  ignore_patterns: Optional[Union[List[str], str]] = None,
-  max_parallel_downloads: int = 4
-) -> Path:
-  repo_root = get_repo_root(repo_id)
-  snapshots_dir = repo_root/"snapshots"
-  cachedreqs_dir = repo_root/"cachedreqs"
-
-  # Ensure directories exist
-  await aios.makedirs(snapshots_dir, exist_ok=True)
-  await aios.makedirs(cachedreqs_dir, exist_ok=True)
-
-  # Resolve revision to commit hash
-  commit_hash = await resolve_revision_to_commit_hash(repo_id, revision)
-
-  # Set up the snapshot directory
-  snapshot_dir = snapshots_dir/commit_hash
-  await aios.makedirs(snapshot_dir, exist_ok=True)
-
-  # Set up the cached file list directory
-  cached_file_list_dir = cachedreqs_dir/commit_hash
-  await aios.makedirs(cached_file_list_dir, exist_ok=True)
-  cached_file_list_path = cached_file_list_dir/"fetch_file_list.json"
-
-  async with aiohttp.ClientSession() as session:
-    # Check if we have a cached file list
-    if await aios.path.exists(cached_file_list_path):
-      async with aiofiles.open(cached_file_list_path, 'r') as f:
-        file_list = json.loads(await f.read())
-      if DEBUG >= 2: print(f"Using cached file list from {cached_file_list_path}")
-    else:
-      file_list = await fetch_file_list(session, repo_id, revision)
-      # Cache the file list
-      async with aiofiles.open(cached_file_list_path, 'w') as f:
-        await f.write(json.dumps(file_list))
-      if DEBUG >= 2: print(f"Cached file list at {cached_file_list_path}")
-
-    model_index_exists = any(file["path"] == "model_index.json" for file in file_list)
-    if model_index_exists:
-      allow_patterns = ["**/*.json", "**/*.txt", "**/*model.safetensors", "*.json"]
-
-    filtered_file_list = list(filter_repo_objects(file_list, allow_patterns=allow_patterns, ignore_patterns=ignore_patterns, key=lambda x: x["path"]))
-    total_files = len(filtered_file_list)
-    total_bytes = sum(file["size"] for file in filtered_file_list)
-    file_progress: Dict[str, RepoFileProgressEvent] = {
-      file["path"]: RepoFileProgressEvent(repo_id, revision, file["path"], 0, 0, file["size"], 0, timedelta(0), "not_started")
-      for file in filtered_file_list
-    }
-    start_time = datetime.now()
-
-    async def download_with_progress(file_info, progress_state):
-      local_path = snapshot_dir/file_info["path"]
-      if await aios.path.exists(local_path) and (await aios.stat(local_path)).st_size == file_info["size"]:
-        if DEBUG >= 2: print(f"File already fully downloaded: {file_info['path']}")
-        progress_state['completed_files'] += 1
-        progress_state['downloaded_bytes'] += file_info["size"]
-        file_progress[file_info["path"]] = RepoFileProgressEvent(repo_id, revision, file_info["path"], file_info["size"], 0, file_info["size"], 0, timedelta(0), "complete")
-        if progress_callback:
-          elapsed_time = (datetime.now() - start_time).total_seconds()
-          overall_speed = int(progress_state['downloaded_bytes_this_session']/elapsed_time) if elapsed_time > 0 else 0
-          remaining_bytes = total_bytes - progress_state['downloaded_bytes']
-          overall_eta = timedelta(seconds=remaining_bytes/overall_speed) if overall_speed > 0 else timedelta(seconds=0)
-          status = "in_progress" if progress_state['completed_files'] < total_files else "complete"
-          await progress_callback(
-            RepoProgressEvent(
-              repo_id, revision, progress_state['completed_files'], total_files, progress_state['downloaded_bytes'], progress_state['downloaded_bytes_this_session'], total_bytes, overall_speed,
-              overall_eta, file_progress, status
-            )
-          )
-        return
-
-      async def file_progress_callback(event: RepoFileProgressEvent):
-        progress_state['downloaded_bytes'] += event.downloaded - file_progress[event.file_path].downloaded
-        progress_state['downloaded_bytes_this_session'] += event.downloaded_this_session - file_progress[event.file_path].downloaded_this_session
-        file_progress[event.file_path] = event
-        if progress_callback:
-          elapsed_time = (datetime.now() - start_time).total_seconds()
-          overall_speed = int(progress_state['downloaded_bytes_this_session']/elapsed_time) if elapsed_time > 0 else 0
-          remaining_bytes = total_bytes - progress_state['downloaded_bytes']
-          overall_eta = timedelta(seconds=remaining_bytes/overall_speed) if overall_speed > 0 else timedelta(seconds=0)
-          status = "in_progress" if progress_state['downloaded_bytes'] < total_bytes else "complete"
-          await progress_callback(
-            RepoProgressEvent(
-              repo_id, revision, progress_state['completed_files'], total_files, progress_state['downloaded_bytes'], progress_state['downloaded_bytes_this_session'], total_bytes, overall_speed,
-              overall_eta, file_progress, status
-            )
-          )
-
-      await download_file(session, repo_id, revision, file_info["path"], snapshot_dir, file_progress_callback)
-      progress_state['completed_files'] += 1
-      file_progress[
-        file_info["path"]
-      ] = RepoFileProgressEvent(repo_id, revision, file_info["path"], file_info["size"], file_progress[file_info["path"]].downloaded_this_session, file_info["size"], 0, timedelta(0), "complete")
-      if progress_callback:
-        elapsed_time = (datetime.now() - start_time).total_seconds()
-        overall_speed = int(progress_state['downloaded_bytes_this_session']/elapsed_time) if elapsed_time > 0 else 0
-        remaining_bytes = total_bytes - progress_state['downloaded_bytes']
-        overall_eta = timedelta(seconds=remaining_bytes/overall_speed) if overall_speed > 0 else timedelta(seconds=0)
-        status = "in_progress" if progress_state['completed_files'] < total_files else "complete"
-        await progress_callback(
-          RepoProgressEvent(
-            repo_id, revision, progress_state['completed_files'], total_files, progress_state['downloaded_bytes'], progress_state['downloaded_bytes_this_session'], total_bytes, overall_speed,
-            overall_eta, file_progress, status
-          )
-        )
-
-    progress_state = {'completed_files': 0, 'downloaded_bytes': 0, 'downloaded_bytes_this_session': 0}
-
-    semaphore = asyncio.Semaphore(max_parallel_downloads)
-
-    async def download_with_semaphore(file_info):
-      async with semaphore:
-        await download_with_progress(file_info, progress_state)
-
-    tasks = [asyncio.create_task(download_with_semaphore(file_info)) for file_info in filtered_file_list]
-    await asyncio.gather(*tasks)
-
-  return snapshot_dir
-
-
-async def get_weight_map(repo_id: str, revision: str = "main") -> Optional[Dict[str, str]]:
-  """
-    Retrieve the weight map from the model.safetensors.index.json file.
-
-    Args:
-        repo_id (str): The Hugging Face repository ID.
-        revision (str): The revision of the repository to use.
-
-    Returns:
-        Optional[Dict[str, str]]: The weight map if it exists, otherwise None.
-    """
-
-  # Download the index file
-  await download_repo_files(repo_id=repo_id, revision=revision, allow_patterns="model.safetensors.index.json")
-
-  # Check if the file exists
-  repo_root = get_repo_root(repo_id)
-  commit_hash = await resolve_revision_to_commit_hash(repo_id, revision)
-  snapshot_dir = repo_root/"snapshots"/commit_hash
-  index_file = next((f for f in await aios.listdir(snapshot_dir) if f.endswith("model.safetensors.index.json")), None)
-
-  if index_file:
-    index_file_path = snapshot_dir/index_file
-    if await aios.path.exists(index_file_path):
-      async with aiofiles.open(index_file_path, 'r') as f:
-        index_data = json.loads(await f.read())
-      return index_data.get("weight_map")
-
-  return None
-
-
-=======
->>>>>>> 7a75fb09
 def extract_layer_num(tensor_name: str) -> Optional[int]:
   # This is a simple example and might need to be adjusted based on the actual naming convention
   parts = tensor_name.split('.')
