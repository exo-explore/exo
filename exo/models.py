--- conflicted
+++ resolved
@@ -8,13 +8,8 @@
     "repo": {
       "MLXDynamicShardInferenceEngine": "mlx-community/Llama-3.2-1B-Instruct-4bit",
       "TinygradDynamicShardInferenceEngine": "unsloth/Llama-3.2-1B-Instruct",
-<<<<<<< HEAD
-    },
-    "TorchDynamicShardInferenceEngine": Shard(model_id="unsloth/Llama-3.2-1B-Instruct", start_layer=0, end_layer=0, n_layers=16),
-=======
       "TorchDynamicShardInferenceEngine": "unsloth/Llama-3.2-1B-Instruct"
     },
->>>>>>> 9f57e45a
   },
   "llama-3.2-3b": {
     "layers": 28,
@@ -22,10 +17,6 @@
        "MLXDynamicShardInferenceEngine": "mlx-community/Llama-3.2-3B-Instruct-4bit",
        "TinygradDynamicShardInferenceEngine": "unsloth/Llama-3.2-3B-Instruct",
     },
-<<<<<<< HEAD
-    "TorchDynamicShardInferenceEngine": Shard(model_id="unsloth/Llama-3.2-3B-Instruct", start_layer=0, end_layer=0, n_layers=28),
-=======
->>>>>>> 9f57e45a
   },
   "llama-3.1-8b": {
     "layers": 32,
@@ -33,10 +24,6 @@
        "MLXDynamicShardInferenceEngine": "mlx-community/Meta-Llama-3.1-8B-Instruct-4bit",
        "TinygradDynamicShardInferenceEngine": "mlabonne/Meta-Llama-3.1-8B-Instruct-abliterated",
     },
-<<<<<<< HEAD
-    "TorchDynamicShardInferenceEngine": Shard(model_id="unsloth/Meta-Llama-3.1-8B-Instruct", start_layer=0, end_layer=0, n_layers=32),
-=======
->>>>>>> 9f57e45a
   },
   "llama-3.1-70b": {
     "layers": 80,
@@ -44,10 +31,6 @@
        "MLXDynamicShardInferenceEngine": "mlx-community/Meta-Llama-3.1-70B-Instruct-4bit",
        "TinygradDynamicShardInferenceEngine": "NousResearch/Meta-Llama-3.1-70B-Instruct",
     },
-<<<<<<< HEAD
-    "TorchDynamicShardInferenceEngine": Shard(model_id="unsloth/Meta-Llama-3.1-70B-Instruct", start_layer=0, end_layer=0, n_layers=80),
-=======
->>>>>>> 9f57e45a
   },
   "llama-3.1-70b-bf16": {
     "layers": 80,
@@ -62,10 +45,6 @@
        "MLXDynamicShardInferenceEngine": "mlx-community/Meta-Llama-3-8B-Instruct-4bit",
        "TinygradDynamicShardInferenceEngine": "TriAiExperiments/SFR-Iterative-DPO-LLaMA-3-8B-R",
     },
-<<<<<<< HEAD
-    "TorchDynamicShardInferenceEngine": Shard(model_id="NousResearch/Meta-Llama-3-8B-Instruct", start_layer=0, end_layer=0, n_layers=32),
-=======
->>>>>>> 9f57e45a
   },
   "llama-3-70b": {
     "layers": 80,
