from exo.inference.shard import Shard
from typing import Optional, List

model_cards = {
  ### llama
  "llama-3.3-70b": {
    "layers": 80,
    "repo": {
      "MLXDynamicShardInferenceEngine": "mlx-community/Llama-3.3-70B-Instruct-4bit",
      "TinygradDynamicShardInferenceEngine": "unsloth/Llama-3.3-70B-Instruct",
    },
  },
  "llama-3.2-1b": {
    "layers": 16,
    "repo": {
      "MLXDynamicShardInferenceEngine": "mlx-community/Llama-3.2-1B-Instruct-4bit", "TinygradDynamicShardInferenceEngine": "unsloth/Llama-3.2-1B-Instruct",
      "TorchDynamicShardInferenceEngine": "unsloth/Llama-3.2-1B-Instruct"
    },
  },
  "llama-3.2-1b-8bit": {
    "layers": 16,
    "repo": {
      "MLXDynamicShardInferenceEngine": "mlx-community/Llama-3.2-1B-Instruct-8bit",
      "TinygradDynamicShardInferenceEngine": "unsloth/Llama-3.2-1B-Instruct",
    },
  },
  "llama-3.2-3b": {
    "layers": 28,
    "repo": {
      "MLXDynamicShardInferenceEngine": "mlx-community/Llama-3.2-3B-Instruct-4bit",
      "TinygradDynamicShardInferenceEngine": "unsloth/Llama-3.2-3B-Instruct",
    },
  },
  "llama-3.2-3b-8bit": {
    "layers": 28,
    "repo": {
      "MLXDynamicShardInferenceEngine": "mlx-community/Llama-3.2-3B-Instruct-8bit",
      "TinygradDynamicShardInferenceEngine": "unsloth/Llama-3.2-3B-Instruct",
    },
  },
  "llama-3.2-3b-bf16": {
    "layers": 28,
    "repo": {
      "MLXDynamicShardInferenceEngine": "mlx-community/Llama-3.2-3B-Instruct",
      "TinygradDynamicShardInferenceEngine": "unsloth/Llama-3.2-3B-Instruct",
    },
  },
  "llama-3.1-8b": {
    "layers": 32,
    "repo": {
      "MLXDynamicShardInferenceEngine": "mlx-community/Meta-Llama-3.1-8B-Instruct-4bit",
      "TinygradDynamicShardInferenceEngine": "mlabonne/Meta-Llama-3.1-8B-Instruct-abliterated",
      "TorchDynamicShardInferenceEngine": "mlabonne/Meta-Llama-3.1-8B-Instruct-abliterated",
    },
  },
  "llama-3.1-70b": {
    "layers": 80,
    "repo": {
      "MLXDynamicShardInferenceEngine": "mlx-community/Meta-Llama-3.1-70B-Instruct-4bit",
      "TinygradDynamicShardInferenceEngine": "NousResearch/Meta-Llama-3.1-70B-Instruct",
    },
  },
  "llama-3.1-70b-bf16": {
    "layers": 80,
    "repo": {
      "MLXDynamicShardInferenceEngine": "mlx-community/Meta-Llama-3.1-70B-Instruct-bf16-CORRECTED",
      "TinygradDynamicShardInferenceEngine": "NousResearch/Meta-Llama-3.1-70B-Instruct",
    },
  },
  "llama-3-8b": {
    "layers": 32,
    "repo": {
      "MLXDynamicShardInferenceEngine": "mlx-community/Meta-Llama-3-8B-Instruct-4bit",
      "TinygradDynamicShardInferenceEngine": "TriAiExperiments/SFR-Iterative-DPO-LLaMA-3-8B-R",
    },
  },
  "llama-3-70b": {
    "layers": 80,
    "repo": {
      "MLXDynamicShardInferenceEngine": "mlx-community/Meta-Llama-3-70B-Instruct-4bit",
      "TinygradDynamicShardInferenceEngine": "TriAiExperiments/SFR-Iterative-DPO-LLaMA-3-70B-R",
    },
  },
  "llama-3.1-405b": {
    "layers": 126,
    "repo": {"MLXDynamicShardInferenceEngine": "mlx-community/Meta-Llama-3.1-405B-4bit",},
  },
  "llama-3.1-405b-8bit": {
    "layers": 126,
    "repo": {"MLXDynamicShardInferenceEngine": "mlx-community/Meta-Llama-3.1-405B-Instruct-8bit",},
  },
  ### mistral
  "mistral-nemo": {
    "layers": 40,
    "repo": {"MLXDynamicShardInferenceEngine": "mlx-community/Mistral-Nemo-Instruct-2407-4bit",},
  },
  "mistral-large": {
    "layers": 88,
    "repo": {"MLXDynamicShardInferenceEngine": "mlx-community/Mistral-Large-Instruct-2407-4bit",},
  },
  ### deepseek
<<<<<<< HEAD
  "deepseek-coder-v2-lite": {
    "layers": 27,
    "repo": {"MLXDynamicShardInferenceEngine": "mlx-community/DeepSeek-Coder-V2-Lite-Instruct-4bit-mlx",},
  },
  "deepseek-coder-v2.5": {
    "layers": 60,
    "repo": {"MLXDynamicShardInferenceEngine": "mlx-community/DeepSeek-V2.5-MLX-AQ4_1_64",},
  },
=======
  "deepseek-coder-v2-lite": { "layers": 27, "repo": { "MLXDynamicShardInferenceEngine": "mlx-community/DeepSeek-Coder-V2-Lite-Instruct-4bit-mlx", }, },
  "deepseek-coder-v2.5": { "layers": 60, "repo": { "MLXDynamicShardInferenceEngine": "mlx-community/DeepSeek-V2.5-MLX-AQ4_1_64", }, },
  "deepseek-v3": { "layers": 61, "repo": { "MLXDynamicShardInferenceEngine": "mlx-community/DeepSeek-V3-4bit", }, },
  "deepseek-r1": { "layers": 61, "repo": { "MLXDynamicShardInferenceEngine": "mlx-community/DeepSeek-R1-4bit", }, },
  ### deepseek distills
  "deepseek-r1-distill-qwen-1.5b": { "layers": 28, "repo": { "MLXDynamicShardInferenceEngine": "mlx-community/deepseek-r1-distill-qwen-1.5b", }, },
  "deepseek-r1-distill-qwen-1.5b-3bit": { "layers": 28, "repo": { "MLXDynamicShardInferenceEngine": "mlx-community/DeepSeek-R1-Distill-Qwen-1.5B-3bit", }, },
  "deepseek-r1-distill-qwen-1.5b-6bit": { "layers": 28, "repo": { "MLXDynamicShardInferenceEngine": "mlx-community/DeepSeek-R1-Distill-Qwen-1.5B-6bit", }, },
  "deepseek-r1-distill-qwen-1.5b-8bit": { "layers": 28, "repo": { "MLXDynamicShardInferenceEngine": "mlx-community/DeepSeek-R1-Distill-Qwen-1.5B-8bit", }, },
  "deepseek-r1-distill-qwen-1.5b-bf16": { "layers": 28, "repo": { "MLXDynamicShardInferenceEngine": "mlx-community/DeepSeek-R1-Distill-Qwen-1.5B-bf16", }, },
  "deepseek-r1-distill-qwen-7b": { "layers": 28, "repo": { "MLXDynamicShardInferenceEngine": "mlx-community/DeepSeek-R1-Distill-Qwen-7B-4bit", }, },
  "deepseek-r1-distill-qwen-7b-3bit": { "layers": 28, "repo": { "MLXDynamicShardInferenceEngine": "mlx-community/DeepSeek-R1-Distill-Qwen-7B-3bit", }, },
  "deepseek-r1-distill-qwen-7b-6bit": { "layers": 28, "repo": { "MLXDynamicShardInferenceEngine": "mlx-community/DeepSeek-R1-Distill-Qwen-7B-6bit", }, },
  "deepseek-r1-distill-qwen-7b-8bit": { "layers": 28, "repo": { "MLXDynamicShardInferenceEngine": "mlx-community/DeepSeek-R1-Distill-Qwen-7B-8bit", }, },
  "deepseek-r1-distill-qwen-7b-bf16": { "layers": 28, "repo": { "MLXDynamicShardInferenceEngine": "mlx-community/DeepSeek-R1-Distill-Qwen-7B-bf16", }, },
  "deepseek-r1-distill-qwen-14b": { "layers": 48, "repo": { "MLXDynamicShardInferenceEngine": "mlx-community/DeepSeek-R1-Distill-Qwen-14B-4bit", }, },
  "deepseek-r1-distill-qwen-14b-3bit": { "layers": 48, "repo": { "MLXDynamicShardInferenceEngine": "mlx-community/DeepSeek-R1-Distill-Qwen-14B-3bit", }, },
  "deepseek-r1-distill-qwen-14b-6bit": { "layers": 48, "repo": { "MLXDynamicShardInferenceEngine": "mlx-community/DeepSeek-R1-Distill-Qwen-14B-6bit", }, },
  "deepseek-r1-distill-qwen-14b-8bit": { "layers": 48, "repo": { "MLXDynamicShardInferenceEngine": "mlx-community/DeepSeek-R1-Distill-Qwen-14B-8bit", }, },
  "deepseek-r1-distill-qwen-14b-bf16": { "layers": 48, "repo": { "MLXDynamicShardInferenceEngine": "mlx-community/DeepSeek-R1-Distill-Qwen-14B-bf16", }, },
  "deepseek-r1-distill-qwen-32b": { "layers": 64, "repo": { "MLXDynamicShardInferenceEngine": "mlx-community/DeepSeek-R1-Distill-Qwen-32B-4bit", }, },
  "deepseek-r1-distill-qwen-32b-3bit": { "layers": 64, "repo": { "MLXDynamicShardInferenceEngine": "mlx-community/DeepSeek-R1-Distill-Qwen-32B-3bit", }, },
  "deepseek-r1-distill-qwen-32b-6bit": { "layers": 64, "repo": { "MLXDynamicShardInferenceEngine": "mlx-community/DeepSeek-R1-Distill-Qwen-32B-6bit", }, },
  "deepseek-r1-distill-qwen-32b-8bit": { "layers": 64, "repo": { "MLXDynamicShardInferenceEngine": "mlx-community/DeepSeek-R1-Distill-Qwen-32B-MLX-8Bit", }, },
  "deepseek-r1-distill-qwen-32b-bf16": { "layers": 64, "repo": { "MLXDynamicShardInferenceEngine": "mlx-community/DeepSeek-R1-Distill-Qwen-32B-bf16", }, },
  "deepseek-r1-distill-llama-8b": { "layers": 32, "repo": { "MLXDynamicShardInferenceEngine": "mlx-community/DeepSeek-R1-Distill-Llama-8B-4bit", }, },
  "deepseek-r1-distill-llama-8b-3bit": { "layers": 32, "repo": { "MLXDynamicShardInferenceEngine": "mlx-community/DeepSeek-R1-Distill-Llama-8B-3bit", }, },
  "deepseek-r1-distill-llama-8b-6bit": { "layers": 32, "repo": { "MLXDynamicShardInferenceEngine": "mlx-community/DeepSeek-R1-Distill-Llama-8B-6bit", }, },
  "deepseek-r1-distill-llama-8b-8bit": { "layers": 32, "repo": { "MLXDynamicShardInferenceEngine": "mlx-community/DeepSeek-R1-Distill-Llama-8B-8bit", }, },
  "deepseek-r1-distill-llama-8b-bf16": { "layers": 32, "repo": { "MLXDynamicShardInferenceEngine": "mlx-community/DeepSeek-R1-Distill-Llama-8B-bf16", }, },
  "deepseek-r1-distill-llama-70b": { "layers": 80, "repo": { "MLXDynamicShardInferenceEngine": "mlx-community/DeepSeek-R1-Distill-Llama-70B-4bit", }, },
  "deepseek-r1-distill-llama-70b-3bit": { "layers": 80, "repo": { "MLXDynamicShardInferenceEngine": "mlx-community/DeepSeek-R1-Distill-Llama-70B-3bit", }, },
  "deepseek-r1-distill-llama-70b-6bit": { "layers": 80, "repo": { "MLXDynamicShardInferenceEngine": "mlx-community/DeepSeek-R1-Distill-Llama-70B-6bit", }, },
  "deepseek-r1-distill-llama-70b-8bit": { "layers": 80, "repo": { "MLXDynamicShardInferenceEngine": "mlx-community/DeepSeek-R1-Distill-Llama-70B-8bit", }, },
>>>>>>> 66f73768
  ### llava
  "llava-1.5-7b-hf": {
    "layers": 32,
    "repo": {"MLXDynamicShardInferenceEngine": "llava-hf/llava-1.5-7b-hf",},
  },
  ### qwen
  "qwen-2.5-0.5b": {
    "layers": 28,
    "repo": {"MLXDynamicShardInferenceEngine": "mlx-community/Qwen2.5-0.5B-Instruct-4bit",},
  },
  "qwen-2.5-1.5b": {
    "layers": 28,
    "repo": {"MLXDynamicShardInferenceEngine": "mlx-community/Qwen2.5-1.5B-Instruct-4bit",},
  },
  "qwen-2.5-coder-1.5b": {
    "layers": 28,
    "repo": {"MLXDynamicShardInferenceEngine": "mlx-community/Qwen2.5-Coder-1.5B-Instruct-4bit",},
  },
  "qwen-2.5-3b": {
    "layers": 36,
    "repo": {"MLXDynamicShardInferenceEngine": "mlx-community/Qwen2.5-3B-Instruct-4bit",},
  },
  "qwen-2.5-coder-3b": {
    "layers": 36,
    "repo": {"MLXDynamicShardInferenceEngine": "mlx-community/Qwen2.5-Coder-3B-Instruct-4bit",},
  },
  "qwen-2.5-7b": {
    "layers": 28,
    "repo": {"MLXDynamicShardInferenceEngine": "mlx-community/Qwen2.5-7B-Instruct-4bit",},
  },
  "qwen-2.5-coder-7b": {
    "layers": 28,
    "repo": {"MLXDynamicShardInferenceEngine": "mlx-community/Qwen2.5-Coder-7B-Instruct-4bit",},
  },
  "qwen-2.5-math-7b": {
    "layers": 28,
    "repo": {"MLXDynamicShardInferenceEngine": "mlx-community/Qwen2.5-Math-7B-Instruct-4bit",},
  },
  "qwen-2.5-14b": {
    "layers": 48,
    "repo": {"MLXDynamicShardInferenceEngine": "mlx-community/Qwen2.5-14B-Instruct-4bit",},
  },
  "qwen-2.5-coder-14b": {
    "layers": 48,
    "repo": {"MLXDynamicShardInferenceEngine": "mlx-community/Qwen2.5-Coder-14B-Instruct-4bit",},
  },
  "qwen-2.5-32b": {
    "layers": 64,
    "repo": {"MLXDynamicShardInferenceEngine": "mlx-community/Qwen2.5-32B-Instruct-4bit",},
  },
  "qwen-2.5-coder-32b": {
    "layers": 64,
    "repo": {"MLXDynamicShardInferenceEngine": "mlx-community/Qwen2.5-Coder-32B-Instruct-4bit",},
  },
  "qwen-2.5-72b": {
    "layers": 80,
    "repo": {"MLXDynamicShardInferenceEngine": "mlx-community/Qwen2.5-72B-Instruct-4bit",},
  },
  "qwen-2.5-math-72b": {
    "layers": 80,
    "repo": {"MLXDynamicShardInferenceEngine": "mlx-community/Qwen2.5-Math-72B-Instruct-4bit",},
  },
  ### nemotron
  "nemotron-70b": {
    "layers": 80,
    "repo": {"MLXDynamicShardInferenceEngine": "mlx-community/nvidia_Llama-3.1-Nemotron-70B-Instruct-HF_4bit",},
  },
  "nemotron-70b-bf16": {
    "layers": 80,
    "repo": {"MLXDynamicShardInferenceEngine": "mlx-community/Llama-3.1-Nemotron-70B-Instruct-HF-bf16",},
  },
  # gemma
  "gemma2-9b": {
    "layers": 42,
    "repo": {"MLXDynamicShardInferenceEngine": "mlx-community/gemma-2-9b-it-4bit",},
  },
  "gemma2-27b": {
    "layers": 46,
    "repo": {"MLXDynamicShardInferenceEngine": "mlx-community/gemma-2-27b-it-4bit",},
  },
  # stable diffusion
  "stable-diffusion-2-1-base": {"layers": 31, "repo": {"MLXDynamicShardInferenceEngine": "stabilityai/stable-diffusion-2-1-base"}},
  # phi
  "phi-3.5-mini": {
    "layers": 32,
    "repo": {"MLXDynamicShardInferenceEngine": "mlx-community/Phi-3.5-mini-instruct-4bit",},
  },
  "phi-4": {
    "layers": 40,
    "repo": {"MLXDynamicShardInferenceEngine": "mlx-community/phi-4-4bit",},
  },
  # dummy
  "dummy": {
    "layers": 8,
    "repo": {"DummyInferenceEngine": "dummy",},
  },
}

pretty_name = {
  "llama-3.3-70b": "Llama 3.3 70B",
  "llama-3.2-1b": "Llama 3.2 1B",
  "llama-3.2-1b-8bit": "Llama 3.2 1B (8-bit)",
  "llama-3.2-3b": "Llama 3.2 3B",
  "llama-3.2-3b-8bit": "Llama 3.2 3B (8-bit)",
  "llama-3.2-3b-bf16": "Llama 3.2 3B (BF16)",
  "llama-3.1-8b": "Llama 3.1 8B",
  "llama-3.1-70b": "Llama 3.1 70B",
  "llama-3.1-70b-bf16": "Llama 3.1 70B (BF16)",
  "llama-3.1-405b": "Llama 3.1 405B",
  "llama-3.1-405b-8bit": "Llama 3.1 405B (8-bit)",
  "gemma2-9b": "Gemma2 9B",
  "gemma2-27b": "Gemma2 27B",
  "nemotron-70b": "Nemotron 70B",
  "nemotron-70b-bf16": "Nemotron 70B (BF16)",
  "mistral-nemo": "Mistral Nemo",
  "mistral-large": "Mistral Large",
  "deepseek-coder-v2-lite": "Deepseek Coder V2 Lite",
  "deepseek-coder-v2.5": "Deepseek Coder V2.5",
  "deepseek-v3": "Deepseek V3",
  "deepseek-r1": "Deepseek R1",
  "llava-1.5-7b-hf": "LLaVa 1.5 7B (Vision Model)",
  "qwen-2.5-1.5b": "Qwen 2.5 1.5B",
  "qwen-2.5-coder-1.5b": "Qwen 2.5 Coder 1.5B",
  "qwen-2.5-3b": "Qwen 2.5 3B",
  "qwen-2.5-coder-3b": "Qwen 2.5 Coder 3B",
  "qwen-2.5-7b": "Qwen 2.5 7B",
  "qwen-2.5-coder-7b": "Qwen 2.5 Coder 7B",
  "qwen-2.5-math-7b": "Qwen 2.5 7B (Math)",
  "qwen-2.5-14b": "Qwen 2.5 14B",
  "qwen-2.5-coder-14b": "Qwen 2.5 Coder 14B",
  "qwen-2.5-32b": "Qwen 2.5 32B",
  "qwen-2.5-coder-32b": "Qwen 2.5 Coder 32B",
  "qwen-2.5-72b": "Qwen 2.5 72B",
  "qwen-2.5-math-72b": "Qwen 2.5 72B (Math)",
  "phi-3.5-mini": "Phi-3.5 Mini",
  "phi-4": "Phi-4",
  "llama-3-8b": "Llama 3 8B",
  "llama-3-70b": "Llama 3 70B",
  "stable-diffusion-2-1-base": "Stable Diffusion 2.1",
  "deepseek-r1-distill-qwen-1.5b": "DeepSeek R1 Distill Qwen 1.5B",
  "deepseek-r1-distill-qwen-1.5b-3bit": "DeepSeek R1 Distill Qwen 1.5B (3-bit)",
  "deepseek-r1-distill-qwen-1.5b-6bit": "DeepSeek R1 Distill Qwen 1.5B (6-bit)",
  "deepseek-r1-distill-qwen-1.5b-8bit": "DeepSeek R1 Distill Qwen 1.5B (8-bit)",
  "deepseek-r1-distill-qwen-1.5b-bf16": "DeepSeek R1 Distill Qwen 1.5B (BF16)",
  "deepseek-r1-distill-qwen-7b": "DeepSeek R1 Distill Qwen 7B",
  "deepseek-r1-distill-qwen-7b-3bit": "DeepSeek R1 Distill Qwen 7B (3-bit)",
  "deepseek-r1-distill-qwen-7b-6bit": "DeepSeek R1 Distill Qwen 7B (6-bit)",
  "deepseek-r1-distill-qwen-7b-8bit": "DeepSeek R1 Distill Qwen 7B (8-bit)",
  "deepseek-r1-distill-qwen-7b-bf16": "DeepSeek R1 Distill Qwen 7B (BF16)",
  "deepseek-r1-distill-qwen-14b": "DeepSeek R1 Distill Qwen 14B",
  "deepseek-r1-distill-qwen-14b-3bit": "DeepSeek R1 Distill Qwen 14B (3-bit)",
  "deepseek-r1-distill-qwen-14b-6bit": "DeepSeek R1 Distill Qwen 14B (6-bit)",
  "deepseek-r1-distill-qwen-14b-8bit": "DeepSeek R1 Distill Qwen 14B (8-bit)",
  "deepseek-r1-distill-qwen-14b-bf16": "DeepSeek R1 Distill Qwen 14B (BF16)",
  "deepseek-r1-distill-qwen-32b": "DeepSeek R1 Distill Qwen 32B",
  "deepseek-r1-distill-qwen-32b-3bit": "DeepSeek R1 Distill Qwen 32B (3-bit)",
  "deepseek-r1-distill-qwen-32b-8bit": "DeepSeek R1 Distill Qwen 32B (8-bit)",
  "deepseek-r1-distill-qwen-32b-bf16": "DeepSeek R1 Distill Qwen 32B (BF16)",
  "deepseek-r1-distill-llama-8b-8bit": "DeepSeek R1 Distill Llama 8B (8-bit)",
  "deepseek-r1-distill-llama-70b-6bit": "DeepSeek R1 Distill Llama 70B (6-bit)",
  "deepseek-r1-distill-llama-70b-8bit": "DeepSeek R1 Distill Llama 70B (8-bit)",
  "deepseek-r1-distill-llama-8b": "DeepSeek R1 Distill Llama 8B",
  "deepseek-r1-distill-llama-8b-3bit": "DeepSeek R1 Distill Llama 8B (3-bit)",
  "deepseek-r1-distill-llama-8b-6bit": "DeepSeek R1 Distill Llama 8B (6-bit)",
  "deepseek-r1-distill-llama-8b-8bit": "DeepSeek R1 Distill Llama 8B (8-bit)",
  "deepseek-r1-distill-llama-8b-bf16": "DeepSeek R1 Distill Llama 8B (BF16)",
  "deepseek-r1-distill-llama-70b": "DeepSeek R1 Distill Llama 70B",
  "deepseek-r1-distill-llama-70b-3bit": "DeepSeek R1 Distill Llama 70B (3-bit)",
  "deepseek-r1-distill-llama-70b-6bit": "DeepSeek R1 Distill Llama 70B (6-bit)",
  "deepseek-r1-distill-llama-70b-8bit": "DeepSeek R1 Distill Llama 70B (8-bit)",
  "deepseek-r1-distill-qwen-32b-6bit": "DeepSeek R1 Distill Qwen 32B (6-bit)",
}


def get_repo(model_id: str, inference_engine_classname: str) -> Optional[str]:
  return model_cards.get(model_id, {}).get("repo", {}).get(inference_engine_classname, None)


def build_base_shard(model_id: str, inference_engine_classname: str) -> Optional[Shard]:
  repo = get_repo(model_id, inference_engine_classname)
  n_layers = model_cards.get(model_id, {}).get("layers", 0)
  if repo is None or n_layers < 1:
    return None
  return Shard(model_id, 0, 0, n_layers)


def get_supported_models(supported_inference_engine_lists: List[List[str]]) -> List[str]:
  if not supported_inference_engine_lists:
    return list(model_cards.keys())

  from exo.inference.inference_engine import inference_engine_classes
  supported_inference_engine_lists = [[inference_engine_classes[engine] if engine in inference_engine_classes else engine for engine in engine_list]
                                      for engine_list in supported_inference_engine_lists]

  def has_any_engine(model_info: dict, engine_list: List[str]) -> bool:
    return any(engine in model_info.get("repo", {}) for engine in engine_list)

  def supports_all_engine_lists(model_info: dict) -> bool:
    return all(has_any_engine(model_info, engine_list) for engine_list in supported_inference_engine_lists)

  return [model_id for model_id, model_info in model_cards.items() if supports_all_engine_lists(model_info)]<|MERGE_RESOLUTION|>--- conflicted
+++ resolved
@@ -99,16 +99,6 @@
     "repo": {"MLXDynamicShardInferenceEngine": "mlx-community/Mistral-Large-Instruct-2407-4bit",},
   },
   ### deepseek
-<<<<<<< HEAD
-  "deepseek-coder-v2-lite": {
-    "layers": 27,
-    "repo": {"MLXDynamicShardInferenceEngine": "mlx-community/DeepSeek-Coder-V2-Lite-Instruct-4bit-mlx",},
-  },
-  "deepseek-coder-v2.5": {
-    "layers": 60,
-    "repo": {"MLXDynamicShardInferenceEngine": "mlx-community/DeepSeek-V2.5-MLX-AQ4_1_64",},
-  },
-=======
   "deepseek-coder-v2-lite": { "layers": 27, "repo": { "MLXDynamicShardInferenceEngine": "mlx-community/DeepSeek-Coder-V2-Lite-Instruct-4bit-mlx", }, },
   "deepseek-coder-v2.5": { "layers": 60, "repo": { "MLXDynamicShardInferenceEngine": "mlx-community/DeepSeek-V2.5-MLX-AQ4_1_64", }, },
   "deepseek-v3": { "layers": 61, "repo": { "MLXDynamicShardInferenceEngine": "mlx-community/DeepSeek-V3-4bit", }, },
@@ -143,7 +133,6 @@
   "deepseek-r1-distill-llama-70b-3bit": { "layers": 80, "repo": { "MLXDynamicShardInferenceEngine": "mlx-community/DeepSeek-R1-Distill-Llama-70B-3bit", }, },
   "deepseek-r1-distill-llama-70b-6bit": { "layers": 80, "repo": { "MLXDynamicShardInferenceEngine": "mlx-community/DeepSeek-R1-Distill-Llama-70B-6bit", }, },
   "deepseek-r1-distill-llama-70b-8bit": { "layers": 80, "repo": { "MLXDynamicShardInferenceEngine": "mlx-community/DeepSeek-R1-Distill-Llama-70B-8bit", }, },
->>>>>>> 66f73768
   ### llava
   "llava-1.5-7b-hf": {
     "layers": 32,
@@ -317,7 +306,6 @@
   "deepseek-r1-distill-qwen-32b-6bit": "DeepSeek R1 Distill Qwen 32B (6-bit)",
 }
 
-
 def get_repo(model_id: str, inference_engine_classname: str) -> Optional[str]:
   return model_cards.get(model_id, {}).get("repo", {}).get(inference_engine_classname, None)
 
