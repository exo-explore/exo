import numpy as np
import json
import asyncio
import uuid
import time
import traceback
from typing import List, Dict, Optional, Tuple, Union, Set
from exo.networking import Discovery, PeerHandle, Server
from exo.inference.inference_engine import InferenceEngine, Shard
from .node import Node
from exo.topology.topology import Topology
from exo.topology.device_capabilities import DeviceCapabilities, device_capabilities, UNKNOWN_DEVICE_CAPABILITIES
from exo.topology.partitioning_strategy import Partition, PartitioningStrategy, map_partitions_to_shards
from exo import DEBUG
from exo.helpers import AsyncCallbackSystem
from exo.viz.topology_viz import TopologyViz
from exo.download.hf.hf_helpers import RepoProgressEvent
from exo.inference.inference_engine import get_inference_engine, InferenceEngine
from exo.download.hf.hf_shard_download import HFShardDownloader

class StandardNode(Node):
  def __init__(
    self,
    _id: str,
    server: Server,
    inference_engine: InferenceEngine,
    discovery: Discovery,
    partitioning_strategy: PartitioningStrategy = None,
    max_generate_tokens: int = 1024,
    topology_viz: Optional[TopologyViz] = None,
<<<<<<< HEAD
    device_capabilities: DeviceCapabilities = UNKNOWN_DEVICE_CAPABILITIES,
=======
    shard_downloader: Optional[HFShardDownloader] = None,
>>>>>>> bc1d88d8
  ):
    self.id = _id
    self.inference_engine = inference_engine
    self.server = server
    self.discovery = discovery
    self.partitioning_strategy = partitioning_strategy
    self.peers: List[PeerHandle] = {}
    self.topology: Topology = Topology()
    self.device_capabilities = device_capabilities
    self.buffered_token_output: Dict[str, Tuple[List[int], bool]] = {}
    self.max_generate_tokens = max_generate_tokens
    self.topology_viz = topology_viz
    self._on_token = AsyncCallbackSystem[str, Tuple[str, List[int], bool]]()
    self._on_opaque_status = AsyncCallbackSystem[str, Tuple[str, str]]()
    self._on_opaque_status.register("node_status").on_next(self.on_node_status)
    self.node_download_progress: Dict[str, RepoProgressEvent] = {}
    self.topology_inference_engines_pool: List[List[str]] = []
    self.shard_downloader = shard_downloader

  async def start(self, wait_for_peers: int = 0) -> None:
    self.device_capabilities = await device_capabilities(self.inference_engine)
    await self.server.start()
    await self.discovery.start()
    await self.update_peers(wait_for_peers)
    await self.collect_topology()
    if DEBUG >= 2: print(f"Collected topology: {self.topology}")
    asyncio.create_task(self.periodic_topology_collection(1.0))

  async def stop(self) -> None:
    await self.discovery.stop()
    await self.server.stop()

  def on_node_status(self, request_id, opaque_status):
    try:
      status_data = json.loads(opaque_status)
      if status_data.get("type", "") == "supported_inference_engines":
        node_id = status_data.get("node_id")
        engines = status_data.get("engines", [])
        self.topology_inference_engines_pool.append(engines)
      if status_data.get("type", "") == "node_status":
        if status_data.get("status", "").startswith("start_"):
          self.current_topology.active_node_id = status_data.get("node_id")
        elif status_data.get("status", "").startswith("end_"):
          if status_data.get("node_id") == self.current_topology.active_node_id:
            self.current_topology.active_node_id = None
      download_progress = None
      if status_data.get("type", "") == "download_progress":
        if DEBUG >= 8: print(f"Download progress from {status_data.get('node_id')}: {status_data.get('progress')}")
        download_progress = RepoProgressEvent.from_dict(status_data.get('progress'))
        self.node_download_progress[status_data.get('node_id')] = download_progress
      if self.topology_viz:
        self.topology_viz.update_visualization(self.current_topology, self.partitioning_strategy.partition(self.current_topology), self.id, self.node_download_progress)
    except Exception as e:
      if DEBUG >= 1: print(f"Error updating visualization: {e}")
      if DEBUG >= 1: traceback.print_exc()

  def get_supported_inference_engines(self):
    supported_engine_names = []
    if self.inference_engine.__class__.__name__ == 'MLXDynamicShardInferenceEngine':
        supported_engine_names.append('mlx')
        supported_engine_names.append('tinygrad')
    else:
        supported_engine_names.append('tinygrad')
    return supported_engine_names

  async def broadcast_supported_engines(self, supported_engines_names: List[str]):
    status_message = json.dumps({
        "type": "supported_inference_engines",
        "node_id": self.id,
        "engines": supported_engines_names
    })
    await self.broadcast_opaque_status("", status_message)

  def get_topology_inference_engines(self) -> List[List[str]]:
    return self.topology_inference_engines_pool

  async def process_prompt(self, base_shard: Shard, prompt: str, image_str: Optional[str] = None, request_id: Optional[str] = None, inference_state: Optional[str] = None) -> Optional[np.ndarray]:
    shard = self.get_current_shard(base_shard)
    asyncio.create_task(
      self.broadcast_opaque_status(
        request_id,
        json.dumps({
          "type": "node_status",
          "node_id": self.id,
          "status": "start_process_prompt",
          "base_shard": base_shard.to_dict(),
          "shard": shard.to_dict(),
          "prompt": prompt,
          "image_str": image_str,
          "inference_state": inference_state,
          "request_id": request_id,
        }),
      )
    )
    start_time = time.perf_counter_ns()
    resp = await self._process_prompt(base_shard, prompt, image_str, request_id, inference_state)
    end_time = time.perf_counter_ns()
    elapsed_time_ns = end_time - start_time
    asyncio.create_task(
      self.broadcast_opaque_status(
        request_id,
        json.dumps({
          "type": "node_status",
          "node_id": self.id,
          "status": "end_process_prompt",
          "base_shard": base_shard.to_dict(),
          "shard": shard.to_dict(),
          "prompt": prompt,
          "image_str": image_str,
          "inference_state": inference_state,
          "request_id": request_id,
          "elapsed_time_ns": elapsed_time_ns,
          "result_size": resp.size if resp is not None else 0,
        }),
      )
    )
    return resp

  async def _process_prompt(self, base_shard: Shard, prompt: str, image_str: Optional[str] = None, request_id: Optional[str] = None, inference_state: Optional[str] = None) -> Optional[np.ndarray]:
    if request_id is None:
      request_id = str(uuid.uuid4())
    if request_id not in self.buffered_token_output:
      self.buffered_token_output[request_id] = ([], False)
    shard = self.get_current_shard(base_shard)

    if DEBUG >= 2: print(f"[{request_id}] process prompt: {base_shard=} {shard=} {prompt=} {image_str=}")
    if shard.start_layer != 0:
      if DEBUG >= 2: print(f"[{request_id}] forwarding to next shard: {base_shard=} {shard=} {prompt=} {image_str=}")
      await self.forward_to_next_shard(shard, prompt, request_id, image_str=image_str, inference_state=inference_state)
      return

    result, inference_state, is_finished = await self.inference_engine.infer_prompt(request_id, shard, prompt, image_str, inference_state=inference_state)
    is_finished = is_finished or len(self.buffered_token_output[request_id][0]) >= self.max_generate_tokens
    if is_finished:
      self.buffered_token_output[request_id] = (self.buffered_token_output[request_id][0], True)
    asyncio.create_task(self.broadcast_result(request_id, self.buffered_token_output[request_id][0], is_finished))  # TODO: this is n^2 communication complexity

    if result.size == 1:
      self.buffered_token_output[request_id][0].append(result.item())
      self.trigger_on_token_callbacks(request_id, self.buffered_token_output[request_id][0], is_finished)

    if DEBUG >= 2: print(f"[{request_id}] result size: {result.size}, is finished: {is_finished}, buffered tokens: {len(self.buffered_token_output[request_id][0])}")

    if not is_finished:
      asyncio.create_task(self.forward_to_next_shard(shard, result, request_id, image_str=image_str, inference_state=inference_state))

    return np.array(self.buffered_token_output[request_id][0]) if len(self.buffered_token_output[request_id][0]) > 0 else None

  async def process_tensor(
    self,
    base_shard: Shard,
    tensor: np.ndarray,
    request_id: Optional[str] = None,
    inference_state: Optional[str] = None,
  ) -> Optional[np.ndarray]:
    shard = self.get_current_shard(base_shard)
    asyncio.create_task(
      self.broadcast_opaque_status(
        request_id,
        json.dumps({
          "type": "node_status",
          "node_id": self.id,
          "status": "start_process_tensor",
          "base_shard": base_shard.to_dict(),
          "shard": shard.to_dict(),
          "tensor_size": tensor.size,
          "tensor_shape": tensor.shape,
          "request_id": request_id,
          "inference_state": inference_state,
        }),
      )
    )
    start_time = time.perf_counter_ns()
    resp = await self._process_tensor(shard, tensor, request_id, inference_state)
    end_time = time.perf_counter_ns()
    elapsed_time_ns = end_time - start_time
    asyncio.create_task(
      self.broadcast_opaque_status(
        request_id,
        json.dumps({
          "type": "node_status",
          "node_id": self.id,
          "status": "end_process_tensor",
          "base_shard": base_shard.to_dict(),
          "shard": shard.to_dict(),
          "request_id": request_id,
          "elapsed_time_ns": elapsed_time_ns,
          "result_size": resp.size if resp is not None else 0,
        }),
      )
    )
    return resp

  async def _process_tensor(
    self,
    base_shard: Shard,
    tensor: np.ndarray,
    request_id: Optional[str] = None,
    inference_state: Optional[str] = None,
  ) -> Optional[np.ndarray]:
    if request_id is None:
      request_id = str(uuid.uuid4())
    if request_id not in self.buffered_token_output:
      self.buffered_token_output[request_id] = ([], False)
    shard = self.get_current_shard(base_shard)

    try:
      if DEBUG >= 1: print(f"[{request_id}] process_tensor: {tensor.size=} {tensor.shape=}")
      result, inference_state, is_finished = await self.inference_engine.infer_tensor(request_id, shard, tensor, inference_state=inference_state)
      is_finished = is_finished or len(self.buffered_token_output[request_id][0]) >= self.max_generate_tokens
      if is_finished:
        self.buffered_token_output[request_id] = (self.buffered_token_output[request_id][0], True)
      asyncio.create_task(self.broadcast_result(request_id, self.buffered_token_output[request_id][0], is_finished))  # TODO: this is n^2 communication complexity

      if result.size == 1:  # we got a new token out
        self.buffered_token_output[request_id][0].append(result.item())
        self.trigger_on_token_callbacks(request_id, self.buffered_token_output[request_id][0], is_finished)
      if DEBUG >= 2: print(f"[{request_id}] result size: {result.size}, is finished: {is_finished}, buffered tokens: {len(self.buffered_token_output[request_id][0])}")

      if not is_finished:
        asyncio.create_task(self.forward_to_next_shard(shard, result, request_id, inference_state=inference_state))

      return np.array(self.buffered_token_output[request_id][0]) if len(self.buffered_token_output[request_id][0]) > 0 else None
    except Exception as e:
      print(f"Error processing tensor for shard {shard}: {e}")
      traceback.print_exc()
      return None

  async def forward_to_next_shard(
    self,
    base_shard: Shard,
    tensor_or_prompt: Union[np.ndarray, str],
    request_id: str,
    image_str: Optional[str] = None,
    inference_state: Optional[str] = None,
  ) -> None:
    if not self.partitioning_strategy:
      if DEBUG >= 1: print("No partitioning strategy found. Skipping forward.")
      return
    shard = self.get_current_shard(base_shard)

    partitions = self.partitioning_strategy.partition(self.topology)
    shards = map_partitions_to_shards(self.partitioning_strategy.partition(self.topology), base_shard.n_layers, base_shard.model_id)
    current_partition_index = next((i for i, p in enumerate(partitions) if p.node_id == self.id), None)
    if DEBUG >= 1: print(f"Current partition index: {current_partition_index}")
    if current_partition_index is not None:
      next_partition_index = (current_partition_index+1) % len(partitions)
      next_partition: Partition = partitions[next_partition_index]
      next_shard = shards[next_partition_index]
      if DEBUG >= 2: print(f"Computed next from: {shard}, {self.topology}. Next partition: {next_partition}")

      if next_partition.node_id == self.id:
        if isinstance(tensor_or_prompt, np.ndarray):
          await self.process_tensor(shard, tensor_or_prompt, request_id, inference_state=inference_state)
        else:
          await self.process_prompt(shard, tensor_or_prompt, image_str, request_id, inference_state=inference_state)
        return

      target_peer = next((p for p in self.peers if p.id() == next_partition.node_id), None)
      if not target_peer:
        raise ValueError(f"Peer for {next_partition} not found")

      if DEBUG >= 1: print(f"Sending tensor_or_prompt to {target_peer.id()}: {tensor_or_prompt}")

      if isinstance(tensor_or_prompt, np.ndarray):
        await target_peer.send_tensor(next_shard, tensor_or_prompt, request_id=request_id, inference_state=inference_state)
      else:
        await target_peer.send_prompt(next_shard, tensor_or_prompt, image_str=image_str, request_id=request_id, inference_state=inference_state)

  def get_current_shard(self, base_shard: Shard) -> Shard:
    partitions = self.partitioning_strategy.partition(self.topology)
    shards = map_partitions_to_shards(partitions, base_shard.n_layers, base_shard.model_id)
    current_partition_index = next((i for i, p in enumerate(partitions) if p.node_id == self.id), None)
    if current_partition_index is None:
      raise ValueError(f"No current partition found for node: {self.id}")
    return shards[current_partition_index]

  async def update_peers(self, wait_for_peers: int = 0) -> bool:
    next_peers = await self.discovery.discover_peers(wait_for_peers)
    current_peer_ids = {peer.id() for peer in self.peers}
    next_peer_ids = {peer.id() for peer in next_peers}
    peers_added = [peer for peer in next_peers if peer.id() not in current_peer_ids]
    peers_removed = [peer for peer in self.peers if peer.id() not in next_peer_ids]
    peers_updated = [
      peer for peer in next_peers
      if peer.id() in current_peer_ids and any(p.addr() != peer.addr() for p in self.peers if p.id() == peer.id())
    ]
    peers_unchanged = [
      peer for peer in next_peers
      if peer.id() in current_peer_ids and all(p.addr() == peer.addr() for p in self.peers if p.id() == peer.id())
    ]
    peers_to_disconnect = [peer for peer in peers_removed if await peer.is_connected()]
    peers_to_connect = [peer for peer in peers_added + peers_updated + peers_unchanged if not await peer.is_connected()]

    def _pretty(peers: List[PeerHandle]) -> List[str]:
      return [f"{peer.id()}@{peer.addr()}" for peer in peers]
    if DEBUG >= 2: print(f"update_peers: added={peers_added} removed={peers_removed} updated={peers_updated} unchanged={peers_unchanged} to_disconnect={peers_to_disconnect} to_connect={peers_to_connect}")

    async def disconnect_with_timeout(peer, timeout=5):
      try:
        await asyncio.wait_for(peer.disconnect(), timeout)
        return True
      except Exception as e:
        print(f"Error disconnecting peer {peer.id()}@{peer.addr()}: {e}")
        traceback.print_exc()
        return False

    async def connect_with_timeout(peer, timeout=5):
      try:
        await asyncio.wait_for(peer.connect(), timeout)
        return True
      except Exception as e:
        print(f"Error connecting peer {peer.id()}@{peer.addr()}: {e}")
        traceback.print_exc()
        return False

    disconnect_results = await asyncio.gather(
      *(disconnect_with_timeout(peer) for peer in peers_to_disconnect),
      return_exceptions=True
    )
    connect_results = await asyncio.gather(
      *(connect_with_timeout(peer) for peer in peers_to_connect),
      return_exceptions=True
    )

    successful_disconnects = [peer for peer, result in zip(peers_to_disconnect, disconnect_results) if result is True]
    failed_disconnects = [peer for peer, result in zip(peers_to_disconnect, disconnect_results) if result is False]
    successful_connects = [peer for peer, result in zip(peers_to_connect, connect_results) if result is True]
    failed_connects = [peer for peer, result in zip(peers_to_connect, connect_results) if result is False]
    if DEBUG >= 1:
      if successful_disconnects: print(f"Successfully disconnected peers: {_pretty(successful_disconnects)}")
      if failed_disconnects: print(f"Failed to disconnect peers: {_pretty(failed_disconnects)}")
      if successful_connects: print(f"Successfully connected peers: {_pretty(successful_connects)}")
      if failed_connects: print(f"Failed to connect peers: {_pretty(failed_connects)}")

    self.peers = next_peers
    return len(peers_added) > 0 or len(peers_removed) > 0 or len(peers_updated) > 0

  async def select_best_inference_engine(self):
    supported_engines = self.get_supported_inference_engines()
    await self.broadcast_supported_engines(supported_engines)
    if len(self.get_topology_inference_engines()):
      if any(len(engines) == 1 and "tinygrad" in engines for engines in self.get_topology_inference_engines()):
        if DEBUG >= 1: print("Found node with only tinygrad, using tinygrad on all nodes")
        self.inference_engine = get_inference_engine("tinygrad", self.shard_downloader)
      else:
        if DEBUG >= 1: print("All nodes can use mlx, using mlx for inference")
        self.inference_engine = get_inference_engine("mlx", self.shard_downloader) 

  async def periodic_topology_collection(self, interval: int):
    while True:
      await asyncio.sleep(interval)
      try:
        did_peers_change = await self.update_peers()
        if DEBUG >= 2: print(f"{did_peers_change=}")
        if did_peers_change:
          await self.collect_topology()
          await self.select_best_inference_engine()
      except Exception as e:
        print(f"Error collecting topology: {e}")
        traceback.print_exc()

  async def get_inference_result(self, request_id: str) -> Tuple[Optional[np.ndarray], bool]:
    if request_id not in self.buffered_token_output:
      return None, False
    return np.array(self.buffered_token_output[request_id][0]), self.buffered_token_output[request_id][1]

  async def collect_topology(self, visited: set[str] = set(), max_depth: int = 4) -> Topology:
    next_topology = Topology()
    next_topology.update_node(self.id, self.device_capabilities)

    if DEBUG >= 2: print(f"Collecting topology {max_depth=} {visited=}")

    prev_visited = visited.copy()
    visited.add(self.id)
    visited.update(p.id() for p in self.peers)

    for peer in self.peers:
      next_topology.update_node(peer.id(), peer.device_capabilities())
      next_topology.add_edge(self.id, peer.id())

      if peer.id() in prev_visited:
        continue

      if max_depth <= 0:
        if DEBUG >= 2: print("Max depth reached. Skipping...")
        continue

      try:
        other_topology = await asyncio.wait_for(peer.collect_topology(visited, max_depth=max_depth - 1), timeout=5.0)
        if DEBUG >= 2: print(f"Collected topology from: {peer.id()}: {other_topology}")
        self.topology.merge(other_topology)
      except Exception as e:
        print(f"Error collecting topology from {peer.id()}: {e}")

    next_topology.active_node_id = self.topology.active_node_id  # this is not so clean.
    self.topology = next_topology
    if self.topology_viz:
      self.topology_viz.update_visualization(self.current_topology, self.partitioning_strategy.partition(self.current_topology), self.id)
    return next_topology

  @property
  def on_token(self) -> AsyncCallbackSystem[str, Tuple[str, List[int], bool]]:
    return self._on_token

  @property
  def on_opaque_status(self) -> AsyncCallbackSystem[str, Tuple[str, str]]:
    return self._on_opaque_status

  def trigger_on_token_callbacks(self, request_id: str, tokens: List[int], is_finished: bool) -> None:
    if DEBUG >= 2: print(f"Triggering all on_token callbacks with {request_id=} num_tokens={len(tokens)} {is_finished=}")
    self.on_token.trigger_all(request_id, tokens, is_finished)

  async def broadcast_result(self, request_id: str, result: List[int], is_finished: bool) -> None:
    async def send_result_to_peer(peer):
      try:
        await asyncio.wait_for(peer.send_result(request_id, result, is_finished), timeout=15.0)
      except asyncio.TimeoutError:
        print(f"Timeout broadcasting result to {peer.id()}")
      except Exception as e:
        print(f"Error broadcasting result to {peer.id()}: {e}")
        traceback.print_exc()

    await asyncio.gather(*[send_result_to_peer(peer) for peer in self.peers], return_exceptions=True)

  async def broadcast_opaque_status(self, request_id: str, status: str) -> None:
    if DEBUG >= 8: print(f"Broadcasting opaque status: {request_id=} {status=}")

    async def send_status_to_peer(peer):
      try:
        await asyncio.wait_for(peer.send_opaque_status(request_id, status), timeout=15.0)
      except asyncio.TimeoutError:
        print(f"Timeout sending opaque status to {peer.id()}")
      except Exception as e:
        print(f"Error sending opaque status to {peer.id()}: {e}")
        traceback.print_exc()
    await asyncio.gather(*[send_status_to_peer(peer) for peer in self.peers], return_exceptions=True)
    # in the case of opaque status, we also want to receive our own opaque statuses
    self.on_opaque_status.trigger_all(request_id, status)

  @property
  def current_topology(self) -> Topology:
    return self.topology<|MERGE_RESOLUTION|>--- conflicted
+++ resolved
@@ -28,11 +28,8 @@
     partitioning_strategy: PartitioningStrategy = None,
     max_generate_tokens: int = 1024,
     topology_viz: Optional[TopologyViz] = None,
-<<<<<<< HEAD
     device_capabilities: DeviceCapabilities = UNKNOWN_DEVICE_CAPABILITIES,
-=======
     shard_downloader: Optional[HFShardDownloader] = None,
->>>>>>> bc1d88d8
   ):
     self.id = _id
     self.inference_engine = inference_engine
