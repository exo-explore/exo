import os
import numpy as np
import json
import asyncio
import uuid
import time
import traceback
from typing import List, Dict, Optional, Tuple, Union, Set
from exo.networking import Discovery, PeerHandle, Server
from exo.inference.inference_engine import InferenceEngine, Shard
from exo.topology.topology import Topology
from exo.topology.device_capabilities import device_capabilities, UNKNOWN_DEVICE_CAPABILITIES
from exo.topology.partitioning_strategy import Partition, PartitioningStrategy, map_partitions_to_shards
from exo import DEBUG
from exo.helpers import AsyncCallbackSystem
from exo.viz.topology_viz import TopologyViz
from exo.download.hf.hf_helpers import RepoProgressEvent
from exo.inference.inference_engine import get_inference_engine, InferenceEngine
from exo.download.hf.hf_shard_download import HFShardDownloader


class Node:
  def __init__(
    self,
    _id: str,
    server: Server,
    inference_engine: InferenceEngine,
    discovery: Discovery,
    partitioning_strategy: PartitioningStrategy = None,
    max_generate_tokens: int = 1024,
    default_sample_temperature: float = 0.0,
    topology_viz: Optional[TopologyViz] = None,
    shard_downloader: Optional[HFShardDownloader] = None,
  ):
    self.id = _id
    self.inference_engine = inference_engine
    self.server = server
    self.discovery = discovery
    self.partitioning_strategy = partitioning_strategy
    self.peers: List[PeerHandle] = {}
    self.topology: Topology = Topology()
    self.device_capabilities = UNKNOWN_DEVICE_CAPABILITIES
    self.buffered_token_output: Dict[str, Tuple[List[int], bool]] = {}
    self.buffered_logits: Dict[str, List[np.ndarray]] = {}
    self.buffered_inputs: Dict[str, List[np.ndarray]] = {}
    self.buffered_partials: Dict[str, List[np.ndarray]] = {}
    self.checkpoints: Dict[str, Dict[str, int]] = {}

    self.max_generate_tokens = max_generate_tokens
    self.topology_viz = topology_viz
    self.default_sample_temperature = default_sample_temperature
    self._on_token = AsyncCallbackSystem[str, Tuple[str, List[int], bool]]()
    self._on_opaque_status = AsyncCallbackSystem[str, Tuple[str, str]]()
    self._on_opaque_status.register("node_status").on_next(self.on_node_status)
    self.node_download_progress: Dict[str, RepoProgressEvent] = {}
    self.topology_inference_engines_pool: List[List[str]] = []
    self.shard_downloader = shard_downloader
    self.outstanding_requests = {}

  async def start(self, wait_for_peers: int = 0) -> None:
    self.device_capabilities = await device_capabilities()
    await self.server.start()
    await self.discovery.start()
    await self.update_peers(wait_for_peers)
    await self.collect_topology(set())
    if DEBUG >= 2: print(f"Collected topology: {self.topology}")
    asyncio.create_task(self.periodic_topology_collection(2.0))

  async def stop(self) -> None:
    await self.discovery.stop()
    await self.server.stop()

  def on_node_status(self, request_id, opaque_status):
    try:
      status_data = json.loads(opaque_status)
      status_type = status_data.get("type", "")
      if status_type == "supported_inference_engines":
        node_id = status_data.get("node_id")
        engines = status_data.get("engines", [])
        self.topology_inference_engines_pool.append(engines)
      elif status_type == "node_status":
        if status_data.get("status", "").startswith("start_"):
          self.current_topology.active_node_id = status_data.get("node_id")
        elif status_data.get("status", "").startswith("end_"):
          if status_data.get("node_id") == self.current_topology.active_node_id:
            self.current_topology.active_node_id = None

      download_progress = None
      if status_type == "download_progress":
        if DEBUG >= 8: print(f"Download progress from {status_data.get('node_id')}: {status_data.get('progress')}")
        download_progress = RepoProgressEvent.from_dict(status_data.get('progress'))
        self.node_download_progress[status_data.get('node_id')] = download_progress

      if self.topology_viz:
        self.topology_viz.update_visualization(self.topology, self.partitioning_strategy.partition(self.topology), self.id, self.node_download_progress)
    except Exception as e:
      if DEBUG >= 1: print(f"Error on_node_status: {e}")
      if DEBUG >= 1: traceback.print_exc()

  def get_supported_inference_engines(self):
    supported_engine_names = []
    if self.inference_engine.__class__.__name__ == 'MLXDynamicShardInferenceEngine':
      supported_engine_names.append('mlx')
      supported_engine_names.append('tinygrad')
    else:
      supported_engine_names.append(os.environ.get("EXO_INFER_ENGINE", 'tinygrad'))

    return supported_engine_names

  async def broadcast_supported_engines(self, supported_engines_names: List[str]):
    status_message = json.dumps({"type": "supported_inference_engines", "node_id": self.id, "engines": supported_engines_names})
    await self.broadcast_opaque_status("", status_message)

  def get_topology_inference_engines(self) -> List[List[str]]:
    return self.topology_inference_engines_pool
<<<<<<< HEAD

=======
  
  token_count = 0
  first_token_time = 0
>>>>>>> 66f73768
  async def process_inference_result(
    self,
    shard,
    result: np.ndarray,
    request_id: Optional[str] = None,
    inference_state: Optional[dict] = None,
  ):
    if shard.model_id != 'stable-diffusion-2-1-base':
      if request_id not in self.buffered_token_output:
        self.buffered_token_output[request_id] = ([], False)
      is_finished = len(self.buffered_token_output[request_id][0]) >= self.max_generate_tokens
      if shard.is_last_layer() and not is_finished:
        token = await self.inference_engine.sample(result, temp=self.default_sample_temperature)
        await self.inference_engine.ensure_shard(shard)
        self.buffered_token_output[request_id][0].append(token.item())
        is_finished = token.item() == self.inference_engine.tokenizer.eos_token_id or is_finished or len(self.buffered_token_output[request_id][0]) >= self.max_generate_tokens
        if DEBUG >= 2: print(f"[{request_id}] result size: {result.size}, is finished: {is_finished}, buffered tokens: {len(self.buffered_token_output[request_id][0])}")
        forward = token.reshape(1, -1)
        intermediate_result = [self.buffered_token_output[request_id][0][-1]]
      else:
        forward = result
    else:
      await self.inference_engine.ensure_shard(shard)
      is_finished = inference_state.get("is_finished", False)
      intermediate_result, inference_state = self.handle_stable_diffusion(inference_state, result)
      forward = result
    if shard.is_last_layer():
      self.trigger_on_token_callbacks(request_id, intermediate_result, is_finished)
      asyncio.create_task(self.broadcast_result(request_id, intermediate_result, is_finished))

    if is_finished:
      if shard.model_id != 'stable-diffusion-2-1-base':
        self.buffered_token_output[request_id] = (self.buffered_token_output[request_id][0], True)
      self.outstanding_requests.pop(request_id)
    else:
      self.outstanding_requests[request_id] = "waiting"
      asyncio.create_task(self.forward_tensor(shard, forward, request_id, self.get_partition_index(offset=1), inference_state))

    return np.array(self.buffered_token_output[request_id][0]) if shard.model_id != 'stable-diffusion-2-1-base' else intermediate_result

  async def process_prompt(
    self,
    base_shard: Shard,
    prompt: str,
    request_id: Optional[str] = None,
    inference_state: Optional[dict] = {},
  ) -> Optional[np.ndarray]:
    shard = self.get_current_shard(base_shard)
    start_time = time.perf_counter_ns()
    asyncio.create_task(
      self.broadcast_opaque_status(
        request_id,
        json.dumps({
          "type": "node_status",
          "node_id": self.id,
          "status": "start_process_prompt",
          "base_shard": base_shard.to_dict(),
          "shard": shard.to_dict(),
          "prompt": prompt,
          "request_id": request_id,
        }),
      )
    )
    start_time = time.perf_counter_ns()
    resp = await self._process_prompt(base_shard, prompt, request_id, inference_state)
    end_time = time.perf_counter_ns()
    elapsed_time_ns = end_time - start_time
    asyncio.create_task(
      self.broadcast_opaque_status(
        request_id,
        json.dumps({
          "type": "node_status",
          "node_id": self.id,
          "status": "end_process_prompt",
          "base_shard": base_shard.to_dict(),
          "shard": shard.to_dict(),
          "prompt": prompt,
          "request_id": request_id,
          "elapsed_time_ns": elapsed_time_ns,
        }),
      )
    )
    if DEBUG >= 2: print(f"[{request_id}] process prompt: {base_shard=} {shard=} {prompt=} {elapsed_time_ns=}")

  async def _process_prompt(self, base_shard: Shard, prompt: str, request_id: Optional[str] = None, inference_state: Optional[dict] = None) -> Optional[np.ndarray]:
    if request_id is None:
      request_id = str(uuid.uuid4())
    shard = self.get_current_shard(base_shard)
    if DEBUG >= 2: print(f"[{request_id}] process prompt: {base_shard=} {shard=} {prompt=}")

    if not shard.is_first_layer():
      if DEBUG >= 2: print(f"[{request_id}] forwarding to next shard: {base_shard=} {shard=} {prompt=}")
      self.outstanding_requests[request_id] = "waiting"
      resp = await self.forward_prompt(shard, prompt, request_id, 0, inference_state)
      return None
    else:
      self.outstanding_requests[request_id] = "processing"
      result, inference_state = await self.inference_engine.infer_prompt(request_id, shard, prompt, inference_state)
      ret = await self.process_inference_result(shard, result, request_id, inference_state)
      return result

  async def enqueue_example(
    self,
    base_shard: Shard,
    example: np.ndarray,
    target: np.ndarray,
    length: np.ndarray,
    request_id: Optional[str] = None,
    train: bool = False,
  ):
    shard = self.get_current_shard(base_shard)
    if shard.is_first_layer():
      loss = await self.process_example(shard, example, target, length, train, request_id)
      return loss
    else:
      if request_id is None:
        request_id = str(uuid.uuid4())
      self.outstanding_requests[request_id] = "waiting"
      loss = await self.forward_example(shard, example, target, length, train, request_id, 0)
    return loss

  async def coordinate_save(
    self,
    base_shard: Shard,
    iteration: int,
    destination: str,
  ):
    shard = self.get_current_shard(base_shard)
    model = shard.model_id
    sid = shard.__hash__()
    path = f"{destination}/{model}/{sid}-{iteration}.safetensors"
    self.outstanding_requests[f"{sid}::{iteration}"] = "Checking"
    if model not in self.checkpoints:
      self.checkpoints[model] = {}
    if sid not in self.checkpoints[model]:
      self.checkpoints[model][sid] = []
    if len(self.checkpoints[model][sid]) < 1 or self.checkpoints[model][sid][-1] < iteration:
      print(f"Saving checkpoint to {path}")
      self.outstanding_requests[f"{sid}::{iteration}"] = "Saving"
      import os
      os.makedirs("/".join(path.split("/")[:-1]), exist_ok=True)
      await self.inference_engine.save_checkpoint(shard, path)
      self.checkpoints[model][sid] = sorted(self.checkpoints[model][sid] + [iteration])
    self.outstanding_requests.pop(f"{sid}::{iteration}")

  async def process_example(
    self,
    base_shard: Shard,
    example: np.ndarray,
    target: np.ndarray,
    length: np.ndarray,
    train: bool = False,
    request_id: Optional[str] = None,
  ):
    shard = self.get_current_shard(base_shard)
    asyncio.create_task(
      self.broadcast_opaque_status(
        request_id,
        json.dumps({
          "type": "node_status",
          "node_id": self.id,
          "status": f"start_{'train' if train else 'eval'}_example",
          "base_shard": base_shard.to_dict(),
          "shard": shard.to_dict(),
          "example_size": example.size,
          "example_shape": example.shape,
          "request_id": request_id,
        }),
      )
    )
    start_time = time.perf_counter_ns()
    resp = await self._process_example(shard, example, target, length, train, request_id)
    end_time = time.perf_counter_ns()
    elapsed_time_ns = end_time - start_time
    asyncio.create_task(
      self.broadcast_opaque_status(
        request_id,
        json.dumps({
          "type": "node_status",
          "node_id": self.id,
          "status": f"end_{'train' if train else 'eval'}_example",
          "base_shard": base_shard.to_dict(),
          "shard": shard.to_dict(),
          "request_id": request_id,
          "elapsed_time_ns": elapsed_time_ns,
        }),
      )
    )
    return resp

  async def _process_example(
    self,
    base_shard: Shard,
    example: np.ndarray,
    target: np.ndarray,
    length: np.ndarray,
    train: bool = False,
    request_id: Optional[str] = None,
  ) -> Optional[np.ndarray]:
    if request_id is None:
      request_id = str(uuid.uuid4())
    shard = self.get_current_shard(base_shard)
    if DEBUG >= 1: print(f"[{request_id}] process_example: {example.shape=}")
    try:
      target = target.astype(int)
      if train:
        if shard.is_last_layer():
          self.outstanding_requests[request_id] = "training"
          loss, grad = await self.inference_engine.train(request_id, shard, example, target, length)
        else:
          self.outstanding_requests[request_id] = "preprocessing"
          step, _ = await self.inference_engine.infer_tensor(request_id, shard, example)
          self.outstanding_requests[request_id] = "waiting"
          loss, backgrad = await self.forward_example(shard, step, target, length, train, request_id, self.get_partition_index(offset=1))
          self.outstanding_requests[request_id] = "training"
          partial_loss, grad = await self.inference_engine.train(request_id, shard, example, backgrad, length, loss="back_gradient")
        self.outstanding_requests.pop(request_id)
        if shard.is_first_layer():
          return loss
        else:
          return loss, grad
      else:
        if shard.is_last_layer():
          self.outstanding_requests[request_id] = "evaluating"
          loss = await self.inference_engine.evaluate(request_id, shard, example, target, length)
        else:
          self.outstanding_requests[request_id] = "preprocessing"
          step, _ = await self.inference_engine.infer_tensor(request_id, shard, example)
          self.outstanding_requests[request_id] = "waiting"
          loss = await self.forward_example(shard, step, target, length, train, request_id, self.get_partition_index(offset=1))
        self.outstanding_requests.pop(request_id)
        return loss
    except Exception as e:
      self.outstanding_requests.pop(request_id)
      print(f"Error processing example for shard {shard}: {e}")
      traceback.print_exc()
      return None

  async def process_tensor(
    self,
    base_shard: Shard,
    tensor: np.ndarray,
    request_id: Optional[str] = None,
    inference_state: Optional[dict] = None,
  ) -> Optional[np.ndarray]:
    shard = self.get_current_shard(base_shard)
    start_time = time.perf_counter_ns()
    resp = await self._process_tensor(shard, tensor, request_id, inference_state)
    end_time = time.perf_counter_ns()
    elapsed_time_ns = end_time - start_time
    if DEBUG >= 2: print(f"[{request_id}] process_tensor: {base_shard=} {shard=} {tensor.size=} {tensor.shape=} {elapsed_time_ns=}")

  async def _process_tensor(
    self,
    base_shard: Shard,
    tensor: np.ndarray,
    request_id: Optional[str] = None,
    inference_state: Optional[dict] = None,
  ) -> Optional[np.ndarray]:
    if request_id is None:
      request_id = str(uuid.uuid4())
    shard = self.get_current_shard(base_shard)

    try:
      self.outstanding_requests[request_id] = "processing"
      result, inference_state = await self.inference_engine.infer_tensor(request_id, shard, tensor, inference_state)
      ret = await self.process_inference_result(shard, result, request_id, inference_state)
      return ret
    except Exception as e:
      self.outstanding_requests.pop(request_id)
      print(f"Error processing tensor for shard {shard}: {e}")
      traceback.print_exc()
<<<<<<< HEAD
      return None

=======
  
>>>>>>> 66f73768
  async def forward_example(
    self,
    base_shard: Shard,
    step: np.ndarray,
    target: np.ndarray,
    length: np.ndarray,
    train: bool,
    request_id: str,
    target_index: int,
  ) -> None:
    if DEBUG >= 1: print(f"target partition index: {target_index}")
    target_id = self.partitioning_strategy.partition(self.topology)[target_index].node_id
    target_shard = self.get_current_shard(base_shard, target_index)
    if DEBUG >= 2: print(f"computed target from: {base_shard} {target_index}, {self.topology}. target shard: {target_shard}")
    target_peer = next((p for p in self.peers if p.id() == target_id), None)
    if not target_peer:
      raise ValueError(f"peer for {target_index} not found")
    if DEBUG >= 1: print(f"sending example to {target_peer.id()}: {step} => {target} ({length})")
    resp = await target_peer.send_example(target_shard, step, target, length, request_id=request_id, train=train)
    return resp

  async def forward_prompt(
    self,
    base_shard: Shard,
    prompt: str,
    request_id: str,
    target_index: int,
    inference_state: Optional[dict] = None,
  ) -> None:
    if DEBUG >= 1: print(f"target partition index: {target_index}")
    target_id = self.partitioning_strategy.partition(self.topology)[target_index].node_id
    next_shard = self.get_current_shard(base_shard, target_index)
    if DEBUG >= 2: print(f"Computed target from: {base_shard} {target_index}, {self.topology}. next shard: {next_shard}")
    if target_id == self.id:
      await self.process_prompt(next_shard, prompt, request_id, inference_state)
    else:
      target_peer = next((p for p in self.peers if p.id() == target_id), None)
      if not target_peer:
        raise ValueError(f"Peer for {target_index} not found")
      if DEBUG >= 1: print(f"Sending prompt to {target_peer.id()}: {prompt}")
      await target_peer.send_prompt(next_shard, prompt, request_id=request_id, inference_state=inference_state)

  async def forward_tensor(
    self,
    base_shard: Shard,
    tensor: np.ndarray,
    request_id: str,
    target_index: int,
    inference_state: Optional[dict] = None,
  ) -> None:
    if DEBUG >= 1: print(f"target partition index: {target_index}")
    target_id = self.partitioning_strategy.partition(self.topology)[target_index].node_id
    next_shard = self.get_current_shard(base_shard, target_index)
    if DEBUG >= 2: print(f"Computed target from: {base_shard} {target_index}, {self.topology}. target shard: {next_shard}")
    if target_id == self.id:
      await self.process_tensor(next_shard, tensor, request_id, inference_state)
    else:
      target_peer = next((p for p in self.peers if p.id() == target_id), None)
      if not target_peer:
        raise ValueError(f"Peer for {target_index} not found")
      if DEBUG >= 1: print(f"Sending tensor to {target_peer.id()}: {tensor}")
      await target_peer.send_tensor(next_shard, tensor, request_id=request_id, inference_state=inference_state)

  def get_partition_index(self, offset: int = 0):
    if not self.partitioning_strategy:
      if DEBUG >= 1: print("No partitioning strategy found. Skipping forward.")
      return None
    partitions = self.partitioning_strategy.partition(self.topology)
    current_partition_index = next((i for i, p in enumerate(partitions) if p.node_id == self.id), None)
    if current_partition_index is None:
      raise ValueError(f"No current partition found for node: {self.id}")
    return (current_partition_index+offset) % len(partitions)

  def get_current_shard(self, base_shard: Shard, index: Optional[int] = None) -> Shard:
    if index is None:
      index = self.get_partition_index()
    partitions = self.partitioning_strategy.partition(self.topology)
    shards = map_partitions_to_shards(partitions, base_shard.n_layers, base_shard.model_id)
    return shards[index]

  async def update_peers(self, wait_for_peers: int = 0) -> bool:
    next_peers = await self.discovery.discover_peers(wait_for_peers)
    current_peer_ids = {peer.id() for peer in self.peers}
    next_peer_ids = {peer.id() for peer in next_peers}
    peers_added = [peer for peer in next_peers if peer.id() not in current_peer_ids]
    peers_removed = [peer for peer in self.peers if peer.id() not in next_peer_ids]
    peers_updated = [peer for peer in next_peers if peer.id() in current_peer_ids and any(p.addr() != peer.addr() for p in self.peers if p.id() == peer.id())]
    peers_unchanged = [peer for peer in next_peers if peer.id() in current_peer_ids and all(p.addr() == peer.addr() for p in self.peers if p.id() == peer.id())]
    peers_to_disconnect = [peer for peer in peers_removed if await peer.is_connected()]
    peers_to_connect = [peer for peer in peers_added + peers_updated + peers_unchanged if not await peer.is_connected()]

    def _pretty(peers: List[PeerHandle]) -> List[str]:
      return [f"{peer.id()}@{peer.addr()}" for peer in peers]

    if DEBUG >= 2:
      print(f"update_peers: added={peers_added} removed={peers_removed} updated={peers_updated} unchanged={peers_unchanged} to_disconnect={peers_to_disconnect} to_connect={peers_to_connect}")

    async def disconnect_with_timeout(peer, timeout=5):
      try:
        await asyncio.wait_for(peer.disconnect(), timeout)
        return True
      except Exception as e:
        print(f"Error disconnecting peer {peer.id()}@{peer.addr()}: {e}")
        traceback.print_exc()
        return False

    async def connect_with_timeout(peer, timeout=5):
      try:
        await asyncio.wait_for(peer.connect(), timeout)
        return True
      except Exception as e:
        print(f"Error connecting peer {peer.id()}@{peer.addr()}: {e}")
        traceback.print_exc()
        return False

    disconnect_results = await asyncio.gather(*(disconnect_with_timeout(peer) for peer in peers_to_disconnect), return_exceptions=True)
    connect_results = await asyncio.gather(*(connect_with_timeout(peer) for peer in peers_to_connect), return_exceptions=True)

    successful_disconnects = [peer for peer, result in zip(peers_to_disconnect, disconnect_results) if result is True]
    failed_disconnects = [peer for peer, result in zip(peers_to_disconnect, disconnect_results) if result is False]
    successful_connects = [peer for peer, result in zip(peers_to_connect, connect_results) if result is True]
    failed_connects = [peer for peer, result in zip(peers_to_connect, connect_results) if result is False]
    if DEBUG >= 1:
      if successful_disconnects: print(f"Successfully disconnected peers: {_pretty(successful_disconnects)}")
      if failed_disconnects: print(f"Failed to disconnect peers: {_pretty(failed_disconnects)}")
      if successful_connects: print(f"Successfully connected peers: {_pretty(successful_connects)}")
      if failed_connects: print(f"Failed to connect peers: {_pretty(failed_connects)}")

    self.peers = next_peers
    return len(peers_added) > 0 or len(peers_removed) > 0 or len(peers_updated) > 0

  async def select_best_inference_engine(self):
    if self.inference_engine.__class__.__name__ == 'DummyInferenceEngine': return
    supported_engines = self.get_supported_inference_engines()
    await self.broadcast_supported_engines(supported_engines)
    if len(self.get_topology_inference_engines()):
      self.inference_engine = get_inference_engine(supported_engines[0], self.shard_downloader)

  async def periodic_topology_collection(self, interval: int):
    while True:
      await asyncio.sleep(interval)
      try:
        did_peers_change = await self.update_peers()
        if DEBUG >= 2: print(f"{did_peers_change=}")
        await self.collect_topology(set())
        if did_peers_change:
          await self.select_best_inference_engine()
      except Exception as e:
        print(f"Error collecting topology: {e}")
        traceback.print_exc()

  async def collect_topology(self, visited: set[str], max_depth: int = 4) -> Topology:
    next_topology = Topology()
    next_topology.update_node(self.id, self.device_capabilities)

    if DEBUG >= 2: print(f"Collecting topology {max_depth=} {visited=}")

    prev_visited = visited.copy()
    visited.add(self.id)
    visited.update(p.id() for p in self.peers)

    for peer in self.peers:
      next_topology.update_node(peer.id(), peer.device_capabilities())
      next_topology.add_edge(self.id, peer.id(), peer.description())

      if peer.id() in prev_visited:
        continue

      if max_depth <= 0:
        if DEBUG >= 2: print("Max depth reached. Skipping...")
        continue

      try:
        other_topology = await asyncio.wait_for(peer.collect_topology(visited, max_depth=max_depth - 1), timeout=5.0)
        if DEBUG >= 2: print(f"Collected topology from: {peer.id()}: {other_topology}")
        next_topology.merge(peer.id(), other_topology)
      except Exception as e:
        print(f"Error collecting topology from {peer.id()}: {e}")
        traceback.print_exc()

    next_topology.active_node_id = self.topology.active_node_id
    self.topology = next_topology
    if self.topology_viz:
      self.topology_viz.update_visualization(self.topology, self.partitioning_strategy.partition(self.topology), self.id)
    return self.topology

  @property
  def on_token(self) -> AsyncCallbackSystem[str, Tuple[str, List[int], bool]]:
    return self._on_token

  @property
  def on_opaque_status(self) -> AsyncCallbackSystem[str, Tuple[str, str]]:
    return self._on_opaque_status

  def trigger_on_token_callbacks(self, request_id: str, tokens: List[int], is_finished: bool) -> None:
    if DEBUG >= 2: print(f"Triggering all on_token callbacks with {request_id=} {tokens=} {is_finished=}")
    self.on_token.trigger_all(request_id, tokens, is_finished)

  async def broadcast_result(self, request_id: str, result: List[int], is_finished: bool) -> None:
    async def send_result_to_peer(peer):
      try:
        await asyncio.wait_for(peer.send_result(request_id, result, is_finished), timeout=15.0)
      except asyncio.TimeoutError:
        print(f"Timeout broadcasting result to {peer.id()}")
      except Exception as e:
        print(f"Error broadcasting result to {peer.id()}: {e}")
        traceback.print_exc()

    await asyncio.gather(*[send_result_to_peer(peer) for peer in self.peers], return_exceptions=True)

  async def broadcast_opaque_status(self, request_id: str, status: str) -> None:
    if DEBUG >= 8: print(f"Broadcasting opaque status: {request_id=} {status=}")

    async def send_status_to_peer(peer):
      try:
        await asyncio.wait_for(peer.send_opaque_status(request_id, status), timeout=15.0)
      except asyncio.TimeoutError:
        print(f"Timeout sending opaque status to {peer.id()}")
      except Exception as e:
        print(f"Error sending opaque status to {peer.id()}: {e}")
        traceback.print_exc()

    await asyncio.gather(*[send_status_to_peer(peer) for peer in self.peers], return_exceptions=True)
    # in the case of opaque status, we also want to receive our own opaque statuses
    self.on_opaque_status.trigger_all(request_id, status)

  @property
  def current_topology(self) -> Topology:
    return self.topology

  def handle_stable_diffusion(self, inference_state, result):
    if inference_state['is_step_finished']:
      inference_state['step'] += 1
    progress = [inference_state['step'], inference_state['total_steps']]
    intermediate_result = result
    if progress[0] == progress[1]:
      intermediate_result = result
    return intermediate_result, inference_state<|MERGE_RESOLUTION|>--- conflicted
+++ resolved
@@ -113,13 +113,9 @@
 
   def get_topology_inference_engines(self) -> List[List[str]]:
     return self.topology_inference_engines_pool
-<<<<<<< HEAD
-
-=======
   
   token_count = 0
   first_token_time = 0
->>>>>>> 66f73768
   async def process_inference_result(
     self,
     shard,
@@ -392,12 +388,7 @@
       self.outstanding_requests.pop(request_id)
       print(f"Error processing tensor for shard {shard}: {e}")
       traceback.print_exc()
-<<<<<<< HEAD
-      return None
-
-=======
   
->>>>>>> 66f73768
   async def forward_example(
     self,
     base_shard: Shard,
