--- conflicted
+++ resolved
@@ -3,15 +3,12 @@
 import atexit
 import signal
 import json
-import logging
 import platform
 import os
-import sys
 import time
 import traceback
 import uuid
 from exo.networking.manual.manual_discovery import ManualDiscovery
-from exo.networking.manual.network_topology_config import NetworkTopology
 from exo.orchestration.standard_node import StandardNode
 from exo.networking.grpc.grpc_server import GRPCServer
 from exo.networking.udp.udp_discovery import UDPDiscovery
@@ -28,11 +25,8 @@
 from exo.orchestration.node import Node
 from exo.models import build_base_shard, get_repo
 from exo.viz.topology_viz import TopologyViz
-<<<<<<< HEAD
 from exo.topology.device_capabilities import LazyDeviceCapabilities
-=======
 from exo.download.hf.hf_helpers import has_hf_home_read_access, has_hf_home_write_access, get_hf_home, move_models_to_hf
->>>>>>> 2c5d0553
 
 # parse args
 parser = argparse.ArgumentParser(description="Initialize GRPC Discovery")
@@ -95,16 +89,12 @@
 lazy_device_capabilities = LazyDeviceCapabilities(inference_engine)
 
 if args.discovery_module == "udp":
-<<<<<<< HEAD
-  discovery = UDPDiscovery(args.node_id, args.node_port, args.listen_port, args.broadcast_port, lazy_device_capabilities, lambda peer_id, address, device_capabilities: GRPCPeerHandle(peer_id, address, device_capabilities), discovery_timeout=args.discovery_timeout)
-elif args.discovery_module == "tailscale":
-  discovery = TailscaleDiscovery(args.node_id, args.node_port, lazy_device_capabilities,lambda peer_id, address, device_capabilities: GRPCPeerHandle(peer_id, address, device_capabilities), discovery_timeout=args.discovery_timeout, tailscale_api_key=args.tailscale_api_key, tailnet=args.tailnet_name)
-=======
   discovery = UDPDiscovery(
     args.node_id,
     args.node_port,
     args.listen_port,
     args.broadcast_port,
+    lazy_device_capabilities,
     lambda peer_id, address, device_capabilities: GRPCPeerHandle(peer_id, address, device_capabilities),
     discovery_timeout=args.discovery_timeout
   )
@@ -112,12 +102,12 @@
   discovery = TailscaleDiscovery(
     args.node_id,
     args.node_port,
+    lazy_device_capabilities,
     lambda peer_id, address, device_capabilities: GRPCPeerHandle(peer_id, address, device_capabilities),
     discovery_timeout=args.discovery_timeout,
     tailscale_api_key=args.tailscale_api_key,
     tailnet=args.tailnet_name
   )
->>>>>>> 2c5d0553
 elif args.discovery_module == "manual":
   if not args.discovery_config_path:
     raise ValueError(f"--discovery-config-path is required when using manual discovery. Please provide a path to a config json file.")
