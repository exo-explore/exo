import argparse
import asyncio
import atexit
import signal
import json
import platform
import os
import time
import traceback
import uuid
from exo.networking.manual.manual_discovery import ManualDiscovery
from exo.orchestration.standard_node import StandardNode
from exo.networking.grpc.grpc_server import GRPCServer
from exo.networking.udp.udp_discovery import UDPDiscovery
from exo.networking.tailscale.tailscale_discovery import TailscaleDiscovery
from exo.networking.grpc.grpc_peer_handle import GRPCPeerHandle
from exo.topology.ring_memory_weighted_partitioning_strategy import RingMemoryWeightedPartitioningStrategy
from exo.api import ChatGPTAPI
from exo.download.shard_download import ShardDownloader, RepoProgressEvent, NoopShardDownloader
from exo.download.hf.hf_shard_download import HFShardDownloader
from exo.helpers import print_yellow_exo, find_available_port, DEBUG, get_system_info, get_or_create_node_id, get_all_ip_addresses_and_interfaces, terminal_link, shutdown
from exo.inference.shard import Shard
from exo.inference.inference_engine import get_inference_engine, InferenceEngine
from exo.inference.tokenizers import resolve_tokenizer
from exo.orchestration.node import Node
from exo.models import build_base_shard, get_repo
from exo.viz.topology_viz import TopologyViz
from exo.topology.device_capabilities import LazyDeviceCapabilities
from exo.download.hf.hf_helpers import has_hf_home_read_access, has_hf_home_write_access, get_hf_home, move_models_to_hf

# parse args
parser = argparse.ArgumentParser(description="Initialize GRPC Discovery")
parser.add_argument("command", nargs="?", choices=["run"], help="Command to run")
parser.add_argument("model_name", nargs="?", help="Model name to run")
parser.add_argument("--default-model", type=str, default=None, help="Default model")
parser.add_argument("--node-id", type=str, default=None, help="Node ID")
parser.add_argument("--node-host", type=str, default="0.0.0.0", help="Node host")
parser.add_argument("--node-port", type=int, default=None, help="Node port")
parser.add_argument("--models-seed-dir", type=str, default=None, help="Model seed directory")
parser.add_argument("--listen-port", type=int, default=5678, help="Listening port for discovery")
parser.add_argument("--download-quick-check", action="store_true", help="Quick check local path for model shards download")
parser.add_argument("--max-parallel-downloads", type=int, default=4, help="Max parallel downloads for model shards download")
parser.add_argument("--prometheus-client-port", type=int, default=None, help="Prometheus client port")
parser.add_argument("--broadcast-port", type=int, default=5678, help="Broadcast port for discovery")
parser.add_argument("--discovery-module", type=str, choices=["udp", "tailscale", "manual"], default="udp", help="Discovery module to use")
parser.add_argument("--discovery-timeout", type=int, default=30, help="Discovery timeout in seconds")
parser.add_argument("--discovery-config-path", type=str, default=None, help="Path to discovery config json file")
parser.add_argument("--wait-for-peers", type=int, default=0, help="Number of peers to wait to connect to before starting")
parser.add_argument("--chatgpt-api-port", type=int, default=52415, help="ChatGPT API port")
parser.add_argument("--chatgpt-api-response-timeout", type=int, default=90, help="ChatGPT API response timeout in seconds")
parser.add_argument("--max-generate-tokens", type=int, default=10000, help="Max tokens to generate in each request")
parser.add_argument("--inference-engine", type=str, default=None, help="Inference engine to use (mlx, tinygrad, or dummy)")
parser.add_argument("--disable-tui", action=argparse.BooleanOptionalAction, help="Disable TUI")
parser.add_argument("--run-model", type=str, help="Specify a model to run directly")
parser.add_argument("--prompt", type=str, help="Prompt for the model when using --run-model", default="Who are you?")
parser.add_argument("--default-temp", type=float, help="Default token sampling temperature", default=0.0)
parser.add_argument("--tailscale-api-key", type=str, default=None, help="Tailscale API key")
parser.add_argument("--tailnet-name", type=str, default=None, help="Tailnet name")
parser.add_argument("--node-id-filter", type=str, default=None, help="Comma separated list of allowed node IDs (only for UDP and Tailscale discovery)")
args = parser.parse_args()
print(f"Selected inference engine: {args.inference_engine}")

print_yellow_exo()

system_info = get_system_info()
print(f"Detected system: {system_info}")

shard_downloader: ShardDownloader = HFShardDownloader(quick_check=args.download_quick_check,
                                                      max_parallel_downloads=args.max_parallel_downloads) if args.inference_engine != "dummy" else NoopShardDownloader()
inference_engine_name = args.inference_engine or ("mlx" if system_info == "Apple Silicon Mac" else "tinygrad")
print(f"Inference engine name after selection: {inference_engine_name}")

inference_engine = get_inference_engine(inference_engine_name, shard_downloader)
print(f"Using inference engine: {inference_engine.__class__.__name__} with shard downloader: {shard_downloader.__class__.__name__}")

if args.node_port is None:
  args.node_port = find_available_port(args.node_host)
  if DEBUG >= 1: print(f"Using available port: {args.node_port}")

args.node_id = args.node_id or get_or_create_node_id()
chatgpt_api_endpoints = [f"http://{ip}:{args.chatgpt_api_port}/v1/chat/completions" for ip, _ in get_all_ip_addresses_and_interfaces()]
web_chat_urls = [f"http://{ip}:{args.chatgpt_api_port}" for ip, _ in get_all_ip_addresses_and_interfaces()]
if DEBUG >= 0:
  print("Chat interface started:")
  for web_chat_url in web_chat_urls:
    print(f" - {terminal_link(web_chat_url)}")
  print("ChatGPT API endpoint served at:")
  for chatgpt_api_endpoint in chatgpt_api_endpoints:
    print(f" - {terminal_link(chatgpt_api_endpoint)}")

lazy_device_capabilities = LazyDeviceCapabilities(inference_engine)
# Convert node-id-filter to list if provided
allowed_node_ids = args.node_id_filter.split(',') if args.node_id_filter else None

if args.discovery_module == "udp":
  discovery = UDPDiscovery(
    args.node_id,
    args.node_port,
    args.listen_port,
    args.broadcast_port,
<<<<<<< HEAD
    lazy_device_capabilities,
    lambda peer_id, address, device_capabilities: GRPCPeerHandle(peer_id, address, device_capabilities),
=======
    lambda peer_id, address, description, device_capabilities: GRPCPeerHandle(peer_id, address, description, device_capabilities),
>>>>>>> ec333f13
    discovery_timeout=args.discovery_timeout,
    allowed_node_ids=allowed_node_ids
  )
elif args.discovery_module == "tailscale":
  discovery = TailscaleDiscovery(
    args.node_id,
    args.node_port,
<<<<<<< HEAD
    lazy_device_capabilities,
    lambda peer_id, address, device_capabilities: GRPCPeerHandle(peer_id, address, device_capabilities),
=======
    lambda peer_id, address, description, device_capabilities: GRPCPeerHandle(peer_id, address, description, device_capabilities),
>>>>>>> ec333f13
    discovery_timeout=args.discovery_timeout,
    tailscale_api_key=args.tailscale_api_key,
    tailnet=args.tailnet_name,
    allowed_node_ids=allowed_node_ids
  )
elif args.discovery_module == "manual":
  if not args.discovery_config_path:
    raise ValueError(f"--discovery-config-path is required when using manual discovery. Please provide a path to a config json file.")
  discovery = ManualDiscovery(args.discovery_config_path, args.node_id, create_peer_handle=lambda peer_id, address, description, device_capabilities: GRPCPeerHandle(peer_id, address, description, device_capabilities))
topology_viz = TopologyViz(chatgpt_api_endpoints=chatgpt_api_endpoints, web_chat_urls=web_chat_urls) if not args.disable_tui else None
node = StandardNode(
  args.node_id,
  None,
  inference_engine,
  discovery,
  lazy_device_capabilities,
  partitioning_strategy=RingMemoryWeightedPartitioningStrategy(),
  max_generate_tokens=args.max_generate_tokens,
  topology_viz=topology_viz,
  shard_downloader=shard_downloader,
  default_sample_temperature=args.default_temp
)
server = GRPCServer(node, args.node_host, args.node_port)
node.server = server
api = ChatGPTAPI(
  node,
  inference_engine.__class__.__name__,
  response_timeout=args.chatgpt_api_response_timeout,
  on_chat_completion_request=lambda req_id, __, prompt: topology_viz.update_prompt(req_id, prompt) if topology_viz else None,
  default_model=args.default_model
)
node.on_token.register("update_topology_viz").on_next(
  lambda req_id, tokens, __: topology_viz.update_prompt_output(req_id, inference_engine.tokenizer.decode(tokens)) if topology_viz and hasattr(inference_engine, "tokenizer") else None
)

def preemptively_start_download(request_id: str, opaque_status: str):
  try:
    status = json.loads(opaque_status)
    if status.get("type") == "node_status" and status.get("status") == "start_process_prompt":
      current_shard = node.get_current_shard(Shard.from_dict(status.get("shard")))
      if DEBUG >= 2: print(f"Preemptively starting download for {current_shard}")
      asyncio.create_task(shard_downloader.ensure_shard(current_shard, inference_engine.__class__.__name__))
  except Exception as e:
    if DEBUG >= 2:
      print(f"Failed to preemptively start download: {e}")
      traceback.print_exc()


node.on_opaque_status.register("start_download").on_next(preemptively_start_download)

if args.prometheus_client_port:
  from exo.stats.metrics import start_metrics_server
  start_metrics_server(node, args.prometheus_client_port)

last_broadcast_time = 0


def throttled_broadcast(shard: Shard, event: RepoProgressEvent):
  global last_broadcast_time
  current_time = time.time()
  if event.status == "complete" or current_time - last_broadcast_time >= 0.1:
    last_broadcast_time = current_time
    asyncio.create_task(node.broadcast_opaque_status("", json.dumps({"type": "download_progress", "node_id": node.id, "progress": event.to_dict()})))


shard_downloader.on_progress.register("broadcast").on_next(throttled_broadcast)

async def run_model_cli(node: Node, inference_engine: InferenceEngine, model_name: str, prompt: str):
  inference_class = inference_engine.__class__.__name__
  shard = build_base_shard(model_name, inference_class)
  if not shard:
    print(f"Error: Unsupported model '{model_name}' for inference engine {inference_engine.__class__.__name__}")
    return
  tokenizer = await resolve_tokenizer(get_repo(shard.model_id, inference_class))
  request_id = str(uuid.uuid4())
  callback_id = f"cli-wait-response-{request_id}"
  callback = node.on_token.register(callback_id)
  if topology_viz:
    topology_viz.update_prompt(request_id, prompt)
  prompt = tokenizer.apply_chat_template([{"role": "user", "content": prompt}], tokenize=False, add_generation_prompt=True)

  try:
    print(f"Processing prompt: {prompt}")
    await node.process_prompt(shard, prompt, request_id=request_id)

    _, tokens, _ = await callback.wait(lambda _request_id, tokens, is_finished: _request_id == request_id and is_finished, timeout=300)

    print("\nGenerated response:")
    print(tokenizer.decode(tokens))
  except Exception as e:
    print(f"Error processing prompt: {str(e)}")
    traceback.print_exc()
  finally:
    node.on_token.deregister(callback_id)

def clean_path(path):
    """Clean and resolve path"""
    if path.startswith("Optional("):
        path = path.strip('Optional("').rstrip('")')
    return os.path.expanduser(path)

async def main():
  loop = asyncio.get_running_loop()

  # Check HuggingFace directory permissions
  hf_home, has_read, has_write = get_hf_home(), await has_hf_home_read_access(), await has_hf_home_write_access()
  if DEBUG >= 1: print(f"Model storage directory: {hf_home}")
  print(f"{has_read=}, {has_write=}")
  if not has_read or not has_write:
    print(f"""
          WARNING: Limited permissions for model storage directory: {hf_home}.
          This may prevent model downloads from working correctly.
          {"❌ No read access" if not has_read else ""}
          {"❌ No write access" if not has_write else ""}
          """)
    
  if not args.models_seed_dir is None:
    try:
      models_seed_dir = clean_path(args.models_seed_dir)
      await move_models_to_hf(models_seed_dir)
    except Exception as e:
      print(f"Error moving models to .cache/huggingface: {e}")

  def restore_cursor():
    if platform.system() != "Windows":
        os.system("tput cnorm")  # Show cursor

  # Restore the cursor when the program exits
  atexit.register(restore_cursor)

  # Use a more direct approach to handle signals
  def handle_exit():
    asyncio.ensure_future(shutdown(signal.SIGTERM, loop, node.server))

  if platform.system() != "Windows":
    for s in [signal.SIGINT, signal.SIGTERM]:
      loop.add_signal_handler(s, handle_exit)

  await node.start(wait_for_peers=args.wait_for_peers)

  if args.command == "run" or args.run_model:
    model_name = args.model_name or args.run_model
    if not model_name:
      print("Error: Model name is required when using 'run' command or --run-model")
      return
    await run_model_cli(node, inference_engine, model_name, args.prompt)
  else:
    asyncio.create_task(api.run(port=args.chatgpt_api_port))  # Start the API server as a non-blocking task
    await asyncio.Event().wait()


def run():
  loop = asyncio.new_event_loop()
  asyncio.set_event_loop(loop)
  try:
    loop.run_until_complete(main())
  except KeyboardInterrupt:
    print("Received keyboard interrupt. Shutting down...")
  finally:
    loop.run_until_complete(shutdown(signal.SIGTERM, loop, node.server))
    loop.close()


if __name__ == "__main__":
  run()<|MERGE_RESOLUTION|>--- conflicted
+++ resolved
@@ -98,12 +98,8 @@
     args.node_port,
     args.listen_port,
     args.broadcast_port,
-<<<<<<< HEAD
     lazy_device_capabilities,
-    lambda peer_id, address, device_capabilities: GRPCPeerHandle(peer_id, address, device_capabilities),
-=======
     lambda peer_id, address, description, device_capabilities: GRPCPeerHandle(peer_id, address, description, device_capabilities),
->>>>>>> ec333f13
     discovery_timeout=args.discovery_timeout,
     allowed_node_ids=allowed_node_ids
   )
@@ -111,12 +107,8 @@
   discovery = TailscaleDiscovery(
     args.node_id,
     args.node_port,
-<<<<<<< HEAD
     lazy_device_capabilities,
-    lambda peer_id, address, device_capabilities: GRPCPeerHandle(peer_id, address, device_capabilities),
-=======
     lambda peer_id, address, description, device_capabilities: GRPCPeerHandle(peer_id, address, description, device_capabilities),
->>>>>>> ec333f13
     discovery_timeout=args.discovery_timeout,
     tailscale_api_key=args.tailscale_api_key,
     tailnet=args.tailnet_name,
