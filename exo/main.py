import argparse
import asyncio
import atexit
import signal
import json
import platform
import os
import time
import traceback
import uuid
import numpy as np
from tqdm import tqdm
from exo.train.dataset import load_dataset, iterate_batches
from exo.networking.manual.manual_discovery import ManualDiscovery
from exo.orchestration.node import Node
from exo.networking.grpc.grpc_server import GRPCServer
from exo.networking.udp.udp_discovery import UDPDiscovery
from exo.networking.tailscale.tailscale_discovery import TailscaleDiscovery
from exo.networking.grpc.grpc_peer_handle import GRPCPeerHandle
from exo.topology.ring_memory_weighted_partitioning_strategy import RingMemoryWeightedPartitioningStrategy
from exo.api import ChatGPTAPI
from exo.download.shard_download import ShardDownloader, NoopShardDownloader
from exo.download.download_progress import RepoProgressEvent
from exo.download.new_shard_download import new_shard_downloader, has_exo_home_read_access, has_exo_home_write_access, ensure_exo_home, seed_models
from exo.helpers import print_yellow_exo, find_available_port, DEBUG, get_system_info, get_or_create_node_id, get_all_ip_addresses_and_interfaces, terminal_link, shutdown
from exo.inference.shard import Shard
from exo.inference.inference_engine import get_inference_engine
from exo.inference.tokenizers import resolve_tokenizer
from exo.models import build_base_shard, get_repo
from exo.viz.topology_viz import TopologyViz
import uvloop
import concurrent.futures
import resource
import psutil

# TODO: figure out why this is happening
os.environ["GRPC_VERBOSITY"] = "error"
os.environ["TRANSFORMERS_VERBOSITY"] = "error"
os.environ["TOKENIZERS_PARALLELISM"] = "true"

# Configure uvloop for maximum performance
def configure_uvloop():
    uvloop.install()
    loop = asyncio.new_event_loop()
    asyncio.set_event_loop(loop)

    # Increase file descriptor limits on Unix systems
    if not psutil.WINDOWS:
      soft, hard = resource.getrlimit(resource.RLIMIT_NOFILE)
      try: resource.setrlimit(resource.RLIMIT_NOFILE, (hard, hard))
      except ValueError:
        try: resource.setrlimit(resource.RLIMIT_NOFILE, (8192, hard))
        except ValueError: pass

    loop.set_default_executor(concurrent.futures.ThreadPoolExecutor(max_workers=min(32, (os.cpu_count() or 1) * 4)))
    return loop

# parse args
parser = argparse.ArgumentParser(description="Initialize GRPC Discovery")
parser.add_argument("command", nargs="?", choices=["run", "eval", "train"], help="Command to run")
parser.add_argument("model_name", nargs="?", help="Model name to run")
parser.add_argument("--default-model", type=str, default=None, help="Default model")
parser.add_argument("--iters", type=int, default=100, help="Training iterations")
parser.add_argument("--save-every", type=int, default=5, help="Save the model every N iterations.")
parser.add_argument("--data", type=str, default="exo/train/data/lora", help="Directory where training data lives")
parser.add_argument("--batch-size", type=int, default=1, help="Minibatch size.")
parser.add_argument("--resume-checkpoint", type=str, default=None, help="Path to a custom checkpoint to load")
parser.add_argument("--save-checkpoint-dir", type=str, default="checkpoints", help="Path to a folder where checkpoints are stored")
parser.add_argument("--node-id", type=str, default=None, help="Node ID")
parser.add_argument("--node-host", type=str, default="0.0.0.0", help="Node host")
parser.add_argument("--node-port", type=int, default=None, help="Node port")
parser.add_argument("--models-seed-dir", type=str, default=None, help="Model seed directory")
parser.add_argument("--listen-port", type=int, default=5678, help="Listening port for discovery")
parser.add_argument("--download-quick-check", action="store_true", help="Quick check local path for model shards download")
parser.add_argument("--max-parallel-downloads", type=int, default=4, help="Max parallel downloads for model shards download")
parser.add_argument("--broadcast-port", type=int, default=5678, help="Broadcast port for discovery")
parser.add_argument("--discovery-module", type=str, choices=["udp", "tailscale", "manual"], default="udp", help="Discovery module to use")
parser.add_argument("--discovery-timeout", type=int, default=30, help="Discovery timeout in seconds")
parser.add_argument("--discovery-config-path", type=str, default=None, help="Path to discovery config json file")
parser.add_argument("--wait-for-peers", type=int, default=0, help="Number of peers to wait to connect to before starting")
parser.add_argument("--chatgpt-api-port", type=int, default=52415, help="ChatGPT API port")
parser.add_argument("--chatgpt-api-response-timeout", type=int, default=900, help="ChatGPT API response timeout in seconds")
parser.add_argument("--max-generate-tokens", type=int, default=10000, help="Max tokens to generate in each request")
parser.add_argument("--inference-engine", type=str, default=None, help="Inference engine to use (mlx, tinygrad, or dummy)")
parser.add_argument("--disable-tui", action=argparse.BooleanOptionalAction, help="Disable TUI")
parser.add_argument("--run-model", type=str, help="Specify a model to run directly")
parser.add_argument("--prompt", type=str, help="Prompt for the model when using --run-model", default="Who are you?")
parser.add_argument("--default-temp", type=float, help="Default token sampling temperature", default=0.0)
parser.add_argument("--tailscale-api-key", type=str, default=None, help="Tailscale API key")
parser.add_argument("--tailnet-name", type=str, default=None, help="Tailnet name")
parser.add_argument("--node-id-filter", type=str, default=None, help="Comma separated list of allowed node IDs (only for UDP and Tailscale discovery)")
parser.add_argument("--interface-type-filter", type=str, default=None, help="Comma separated list of allowed interface types (only for UDP discovery)")
parser.add_argument("--system-prompt", type=str, default=None, help="System prompt for the ChatGPT API")
args = parser.parse_args()
print(f"Selected inference engine: {args.inference_engine}")

print_yellow_exo()

system_info = get_system_info()
print(f"Detected system: {system_info}")

shard_downloader: ShardDownloader = new_shard_downloader() if args.inference_engine != "dummy" else NoopShardDownloader()
inference_engine_name = args.inference_engine or ("mlx" if system_info == "Apple Silicon Mac" else "tinygrad")
print(f"Inference engine name after selection: {inference_engine_name}")

os.environ["EXO_INFER_ENGINE"] = inference_engine_name

inference_engine = get_inference_engine(inference_engine_name, shard_downloader)
print(f"Using inference engine: {inference_engine.__class__.__name__} with shard downloader: {shard_downloader.__class__.__name__}")

if args.node_port is None:
  args.node_port = find_available_port(args.node_host)
  if DEBUG >= 1: print(f"Using available port: {args.node_port}")

args.node_id = args.node_id or get_or_create_node_id()
chatgpt_api_endpoints = [f"http://{ip}:{args.chatgpt_api_port}/v1/chat/completions" for ip, _ in get_all_ip_addresses_and_interfaces()]
web_chat_urls = [f"http://{ip}:{args.chatgpt_api_port}" for ip, _ in get_all_ip_addresses_and_interfaces()]
if DEBUG >= 0:
  print("Chat interface started:")
  for web_chat_url in web_chat_urls:
    print(f" - {terminal_link(web_chat_url)}")
  print("ChatGPT API endpoint served at:")
  for chatgpt_api_endpoint in chatgpt_api_endpoints:
    print(f" - {terminal_link(chatgpt_api_endpoint)}")

# Convert node-id-filter and interface-type-filter to lists if provided
allowed_node_ids = args.node_id_filter.split(',') if args.node_id_filter else None
allowed_interface_types = args.interface_type_filter.split(',') if args.interface_type_filter else None

if args.discovery_module == "udp":
  discovery = UDPDiscovery(
    args.node_id,
    args.node_port,
    args.listen_port,
    args.broadcast_port,
    lambda peer_id, address, description, device_capabilities: GRPCPeerHandle(peer_id, address, description, device_capabilities),
    discovery_timeout=args.discovery_timeout,
    allowed_node_ids=allowed_node_ids,
    allowed_interface_types=allowed_interface_types
  )
elif args.discovery_module == "tailscale":
  discovery = TailscaleDiscovery(
    args.node_id,
    args.node_port,
    lambda peer_id, address, description, device_capabilities: GRPCPeerHandle(peer_id, address, description, device_capabilities),
    discovery_timeout=args.discovery_timeout,
    tailscale_api_key=args.tailscale_api_key,
    tailnet=args.tailnet_name,
    allowed_node_ids=allowed_node_ids
  )
elif args.discovery_module == "manual":
  if not args.discovery_config_path:
    raise ValueError(f"--discovery-config-path is required when using manual discovery. Please provide a path to a config json file.")
  discovery = ManualDiscovery(
    args.discovery_config_path, args.node_id, create_peer_handle=lambda peer_id, address, description, device_capabilities: GRPCPeerHandle(peer_id, address, description, device_capabilities)
  )
topology_viz = TopologyViz(chatgpt_api_endpoints=chatgpt_api_endpoints, web_chat_urls=web_chat_urls) if not args.disable_tui else None
node = Node(
  args.node_id,
  None,
  inference_engine,
  discovery,
  shard_downloader,
  partitioning_strategy=RingMemoryWeightedPartitioningStrategy(),
  max_generate_tokens=args.max_generate_tokens,
  topology_viz=topology_viz,
  default_sample_temperature=args.default_temp
)
server = GRPCServer(node, args.node_host, args.node_port)
node.server = server
api = ChatGPTAPI(
  node,
  node.inference_engine.__class__.__name__,
  response_timeout=args.chatgpt_api_response_timeout,
  on_chat_completion_request=lambda req_id, __, prompt: topology_viz.update_prompt(req_id, prompt) if topology_viz else None,
  default_model=args.default_model,
  system_prompt=args.system_prompt
)
buffered_token_output = {}
def update_topology_viz(req_id, tokens, __):
  if not topology_viz: return
  if not node.inference_engine.shard: return
  if node.inference_engine.shard.model_id == 'stable-diffusion-2-1-base': return
  if req_id in buffered_token_output: buffered_token_output[req_id].extend(tokens)
  else: buffered_token_output[req_id] = tokens
  topology_viz.update_prompt_output(req_id, node.inference_engine.tokenizer.decode(buffered_token_output[req_id]))
node.on_token.register("update_topology_viz").on_next(update_topology_viz)
def update_prompt_viz(request_id, opaque_status: str):
  if not topology_viz: return
  try:
    status = json.loads(opaque_status)
    if status.get("type") != "node_status" or status.get("status") != "start_process_prompt": return
    topology_viz.update_prompt(request_id, status.get("prompt", "corrupted prompt (this should never happen)"))
  except Exception as e:
    if DEBUG >= 2:
      print(f"Failed to update prompt viz: {e}")
      traceback.print_exc()
node.on_opaque_status.register("update_prompt_viz").on_next(update_prompt_viz)

def preemptively_load_shard(request_id: str, opaque_status: str):
  try:
    status = json.loads(opaque_status)
    if status.get("type") != "node_status" or status.get("status") != "start_process_prompt": return
    current_shard = node.get_current_shard(Shard.from_dict(status.get("shard")))
    if DEBUG >= 2: print(f"Preemptively starting download for {current_shard}")
    asyncio.create_task(node.inference_engine.ensure_shard(current_shard))
  except Exception as e:
    if DEBUG >= 2:
      print(f"Failed to preemptively start download: {e}")
      traceback.print_exc()
node.on_opaque_status.register("preemptively_load_shard").on_next(preemptively_load_shard)

last_events: dict[str, tuple[float, RepoProgressEvent]] = {}
def throttled_broadcast(shard: Shard, event: RepoProgressEvent):
  global last_events
  current_time = time.time()
  if event.status == "not_started": return
  last_event = last_events.get(shard.model_id)
  if last_event and last_event[1].status == "complete" and event.status == "complete": return
  if last_event and last_event[0] == event.status and current_time - last_event[0] < 0.2: return
  last_events[shard.model_id] = (current_time, event)
  asyncio.create_task(node.broadcast_opaque_status("", json.dumps({"type": "download_progress", "node_id": node.id, "progress": event.to_dict()})))
shard_downloader.on_progress.register("broadcast").on_next(throttled_broadcast)

<<<<<<< HEAD

async def run_model_cli(node: Node, inference_engine: InferenceEngine, model_name: str, prompt: str):
  inference_class = inference_engine.__class__.__name__
=======
async def run_model_cli(node: Node, model_name: str, prompt: str):
  inference_class = node.inference_engine.__class__.__name__
>>>>>>> 7a75fb09
  shard = build_base_shard(model_name, inference_class)
  if not shard:
    print(f"Error: Unsupported model '{model_name}' for inference engine {inference_class}")
    return
  tokenizer = await resolve_tokenizer(get_repo(shard.model_id, inference_class))
  request_id = str(uuid.uuid4())
  callback_id = f"cli-wait-response-{request_id}"
  callback = node.on_token.register(callback_id)
  if topology_viz:
    topology_viz.update_prompt(request_id, prompt)
  prompt = tokenizer.apply_chat_template([{"role": "user", "content": prompt}], tokenize=False, add_generation_prompt=True)

  try:
    print(f"Processing prompt: {prompt}")
    await node.process_prompt(shard, prompt, request_id=request_id)

    tokens = []
    def on_token(_request_id, _tokens, _is_finished):
      tokens.extend(_tokens)
      return _request_id == request_id and _is_finished
    await callback.wait(on_token, timeout=300)

    print("\nGenerated response:")
    print(tokenizer.decode(tokens))
  except Exception as e:
    print(f"Error processing prompt: {str(e)}")
    traceback.print_exc()
  finally:
    node.on_token.deregister(callback_id)


def clean_path(path):
  """Clean and resolve path"""
  if path.startswith("Optional("):
    path = path.strip('Optional("').rstrip('")')
  return os.path.expanduser(path)


async def hold_outstanding(node: Node):
  while node.outstanding_requests:
    await asyncio.sleep(.5)
  return


async def run_iter(node: Node, shard: Shard, train: bool, data, batch_size=1):
  losses = []
  tokens = []
  for batch in tqdm(iterate_batches(data, batch_size), total=len(data) // batch_size):
    _, _, lengths = batch
    losses.append(np.sum(lengths*await node.enqueue_example(shard, *batch, train=train)))
    tokens.append(np.sum(lengths))
  total_tokens = np.sum(tokens)
  total_loss = np.sum(losses) / total_tokens

  return total_loss, total_tokens

<<<<<<< HEAD

async def eval_model_cli(node: Node, inference_engine: InferenceEngine, model_name, dataloader, batch_size, num_batches=-1):
  inference_class = inference_engine.__class__.__name__
=======
async def eval_model_cli(node: Node, model_name, dataloader, batch_size, num_batches=-1):
  inference_class = node.inference_engine.__class__.__name__
>>>>>>> 7a75fb09
  shard = build_base_shard(model_name, inference_class)
  if not shard:
    print(f"Error: Unsupported model '{model_name}' for inference engine {inference_class}")
    return
  tokenizer = await resolve_tokenizer(get_repo(shard.model_id, inference_class))
  train, val, test = dataloader(tokenizer.encode)
  print(f"Evaluating {len(test)} examples with batch_size {batch_size}")
  loss, tokens = await run_iter(node, shard, False, test, batch_size)
  print(f"total | {loss=}, {tokens=}")
  print("Waiting for outstanding tasks")
  await hold_outstanding(node)

<<<<<<< HEAD

async def train_model_cli(node: Node, inference_engine: InferenceEngine, model_name, dataloader, batch_size, iters, save_interval=0, checkpoint_dir=None):
  inference_class = inference_engine.__class__.__name__
=======
async def train_model_cli(node: Node, model_name, dataloader, batch_size, iters, save_interval=0, checkpoint_dir=None):
  inference_class = node.inference_engine.__class__.__name__
>>>>>>> 7a75fb09
  shard = build_base_shard(model_name, inference_class)
  if not shard:
    print(f"Error: Unsupported model '{model_name}' for inference engine {inference_class}")
    return
  tokenizer = await resolve_tokenizer(get_repo(shard.model_id, inference_class))
  train, val, test = dataloader(tokenizer.encode)
  print(f"Training on {len(train)} examples with batch_size {batch_size} for {iters} epochs")
  for i in tqdm(range(3)):
    await asyncio.sleep(1)
  for epoch in range(iters):
    loss, tokens = await run_iter(node, shard, True, train, batch_size)
    print(f"epoch {epoch + 1}/{iters}\t| loss: {loss}, tokens: {tokens}")
    if save_interval > 0 and epoch > 0 and (epoch % save_interval) == 0 and checkpoint_dir is not None:
      await node.coordinate_save(shard, epoch, checkpoint_dir)
      await hold_outstanding(node)
  await hold_outstanding(node)

async def check_exo_home():
  home, has_read, has_write = await ensure_exo_home(), await has_exo_home_read_access(), await has_exo_home_write_access()
  if DEBUG >= 1: print(f"exo home directory: {home}")
  print(f"{has_read=}, {has_write=}")
  if not has_read or not has_write:
<<<<<<< HEAD
    print(
      f"""
          WARNING: Limited permissions for model storage directory: {hf_home}.
=======
    print(f"""
          WARNING: Limited permissions for exo home directory: {home}.
>>>>>>> 7a75fb09
          This may prevent model downloads from working correctly.
          {"❌ No read access" if not has_read else ""}
          {"❌ No write access" if not has_write else ""}
          """)

async def main():
  loop = asyncio.get_running_loop()

  try: await check_exo_home()
  except Exception as e: print(f"Error checking exo home directory: {e}")

  if not args.models_seed_dir is None:
    try:
      models_seed_dir = clean_path(args.models_seed_dir)
      await seed_models(models_seed_dir)
    except Exception as e:
      print(f"Error seeding models: {e}")

  def restore_cursor():
    if platform.system() != "Windows":
      os.system("tput cnorm")  # Show cursor

  # Restore the cursor when the program exits
  atexit.register(restore_cursor)

  # Use a more direct approach to handle signals
  def handle_exit():
    asyncio.ensure_future(shutdown(signal.SIGTERM, loop, node.server))

  if platform.system() != "Windows":
    for s in [signal.SIGINT, signal.SIGTERM]:
      loop.add_signal_handler(s, handle_exit)

  await node.start(wait_for_peers=args.wait_for_peers)

  if args.command == "run" or args.run_model:
    model_name = args.model_name or args.run_model
    if not model_name:
      print("Error: Model name is required when using 'run' command or --run-model")
      return
    await run_model_cli(node, model_name, args.prompt)
  elif args.command == "eval" or args.command == 'train':
    model_name = args.model_name
    dataloader = lambda tok: load_dataset(args.data, preprocess=lambda item: tok(item), loadline=lambda line: json.loads(line).get("text", ""))
    if args.command == 'eval':
      if not model_name:
        print("Error: Much like a human, I can't evaluate anything without a model")
        return
      await eval_model_cli(node, model_name, dataloader, args.batch_size)
    else:
      if not model_name:
        print("Error: This train ain't leaving the station without a model")
        return
      await train_model_cli(node, model_name, dataloader, args.batch_size, args.iters, save_interval=args.save_every, checkpoint_dir=args.save_checkpoint_dir)

  else:
    asyncio.create_task(api.run(port=args.chatgpt_api_port))  # Start the API server as a non-blocking task
    await asyncio.Event().wait()

  if args.wait_for_peers > 0:
    print("Cooldown to allow peers to exit gracefully")
    for i in tqdm(range(50)):
      await asyncio.sleep(.1)

def run():
    loop = None
    try:
        loop = configure_uvloop()
        loop.run_until_complete(main())
    except KeyboardInterrupt:
        print("\nShutdown requested... exiting")
    finally:
        if loop: loop.close()

if __name__ == "__main__":
  run()<|MERGE_RESOLUTION|>--- conflicted
+++ resolved
@@ -222,14 +222,8 @@
   asyncio.create_task(node.broadcast_opaque_status("", json.dumps({"type": "download_progress", "node_id": node.id, "progress": event.to_dict()})))
 shard_downloader.on_progress.register("broadcast").on_next(throttled_broadcast)
 
-<<<<<<< HEAD
-
-async def run_model_cli(node: Node, inference_engine: InferenceEngine, model_name: str, prompt: str):
-  inference_class = inference_engine.__class__.__name__
-=======
 async def run_model_cli(node: Node, model_name: str, prompt: str):
   inference_class = node.inference_engine.__class__.__name__
->>>>>>> 7a75fb09
   shard = build_base_shard(model_name, inference_class)
   if not shard:
     print(f"Error: Unsupported model '{model_name}' for inference engine {inference_class}")
@@ -286,14 +280,8 @@
 
   return total_loss, total_tokens
 
-<<<<<<< HEAD
-
-async def eval_model_cli(node: Node, inference_engine: InferenceEngine, model_name, dataloader, batch_size, num_batches=-1):
-  inference_class = inference_engine.__class__.__name__
-=======
 async def eval_model_cli(node: Node, model_name, dataloader, batch_size, num_batches=-1):
   inference_class = node.inference_engine.__class__.__name__
->>>>>>> 7a75fb09
   shard = build_base_shard(model_name, inference_class)
   if not shard:
     print(f"Error: Unsupported model '{model_name}' for inference engine {inference_class}")
@@ -306,14 +294,8 @@
   print("Waiting for outstanding tasks")
   await hold_outstanding(node)
 
-<<<<<<< HEAD
-
-async def train_model_cli(node: Node, inference_engine: InferenceEngine, model_name, dataloader, batch_size, iters, save_interval=0, checkpoint_dir=None):
-  inference_class = inference_engine.__class__.__name__
-=======
 async def train_model_cli(node: Node, model_name, dataloader, batch_size, iters, save_interval=0, checkpoint_dir=None):
   inference_class = node.inference_engine.__class__.__name__
->>>>>>> 7a75fb09
   shard = build_base_shard(model_name, inference_class)
   if not shard:
     print(f"Error: Unsupported model '{model_name}' for inference engine {inference_class}")
@@ -336,14 +318,8 @@
   if DEBUG >= 1: print(f"exo home directory: {home}")
   print(f"{has_read=}, {has_write=}")
   if not has_read or not has_write:
-<<<<<<< HEAD
-    print(
-      f"""
-          WARNING: Limited permissions for model storage directory: {hf_home}.
-=======
     print(f"""
           WARNING: Limited permissions for exo home directory: {home}.
->>>>>>> 7a75fb09
           This may prevent model downloads from working correctly.
           {"❌ No read access" if not has_read else ""}
           {"❌ No write access" if not has_write else ""}
