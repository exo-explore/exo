--- conflicted
+++ resolved
@@ -20,10 +20,8 @@
     from mlx_lm.tokenizer_utils import load_tokenizer
 except ImportError:
     from mlx_lm.tokenizer_utils import load as load_tokenizer  # type: ignore
-<<<<<<< HEAD
-=======
 import contextlib
->>>>>>> 4b65d5f8
+
 
 import mlx.core as mx
 import mlx.nn as nn
