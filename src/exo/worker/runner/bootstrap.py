import os

import loguru

<<<<<<< HEAD
from exo.shared.types.events import Event
from exo.shared.types.tasks import CancelGeneration, Task
=======
from exo.shared.types.events import Event, RunnerStatusUpdated
from exo.shared.types.tasks import Task
>>>>>>> 844bcc7c
from exo.shared.types.worker.instances import BoundInstance, MlxJacclInstance
from exo.shared.types.worker.runners import RunnerFailed
from exo.utils.channels import MpReceiver, MpSender

logger: "loguru.Logger" = loguru.logger


def entrypoint(
    bound_instance: BoundInstance,
    event_sender: MpSender[Event],
    task_receiver: MpReceiver[Task],
    cancel_receiver: MpReceiver[CancelGeneration],
    _logger: "loguru.Logger",
) -> None:
    if (
        isinstance(bound_instance.instance, MlxJacclInstance)
        and len(bound_instance.instance.ibv_devices) >= 2
    ):
        os.environ["MLX_METAL_FAST_SYNCH"] = "1"

    global logger
    logger = _logger

    # Import main after setting global logger - this lets us just import logger from this module
<<<<<<< HEAD
    from exo.worker.runner.runner import main

    main(bound_instance, event_sender, task_receiver, cancel_receiver)
=======
    try:
        from exo.worker.runner.runner import main

        main(bound_instance, event_sender, task_receiver)
    except Exception as e:
        logger.opt(exception=e).warning(
            f"Runner {bound_instance.bound_runner_id} crashed with critical exception {e}"
        )
        event_sender.send(
            RunnerStatusUpdated(
                runner_id=bound_instance.bound_runner_id,
                runner_status=RunnerFailed(error_message=str(e)),
            )
        )
    finally:
        event_sender.close()
        task_receiver.close()
        event_sender.join()
        task_receiver.join()
        logger.info("bye from the runner")
>>>>>>> 844bcc7c
<|MERGE_RESOLUTION|>--- conflicted
+++ resolved
@@ -2,13 +2,8 @@
 
 import loguru
 
-<<<<<<< HEAD
-from exo.shared.types.events import Event
+from exo.shared.types.events import Event, RunnerStatusUpdated
 from exo.shared.types.tasks import CancelGeneration, Task
-=======
-from exo.shared.types.events import Event, RunnerStatusUpdated
-from exo.shared.types.tasks import Task
->>>>>>> 844bcc7c
 from exo.shared.types.worker.instances import BoundInstance, MlxJacclInstance
 from exo.shared.types.worker.runners import RunnerFailed
 from exo.utils.channels import MpReceiver, MpSender
@@ -33,15 +28,10 @@
     logger = _logger
 
     # Import main after setting global logger - this lets us just import logger from this module
-<<<<<<< HEAD
-    from exo.worker.runner.runner import main
-
-    main(bound_instance, event_sender, task_receiver, cancel_receiver)
-=======
     try:
         from exo.worker.runner.runner import main
 
-        main(bound_instance, event_sender, task_receiver)
+        main(bound_instance, event_sender, task_receiver, cancel_receiver)
     except Exception as e:
         logger.opt(exception=e).warning(
             f"Runner {bound_instance.bound_runner_id} crashed with critical exception {e}"
@@ -57,5 +47,5 @@
         task_receiver.close()
         event_sender.join()
         task_receiver.join()
-        logger.info("bye from the runner")
->>>>>>> 844bcc7c
+        cancel_receiver.join()
+        logger.info("bye from the runner")