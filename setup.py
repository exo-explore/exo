import sys
import platform
import subprocess

from setuptools import find_packages, setup

# Base requirements for all platforms
install_requires = [
  "aiohttp==3.10.11",
  "aiohttp_cors==0.7.0",
  "aiofiles==24.1.0",
  "grpcio==1.68.0",
  "grpcio-tools==1.68.0",
  "Jinja2==3.1.4",
  "numpy==2.0.0",
  "nuitka==2.5.1",
  "nvidia-ml-py==12.560.30",
  "opencv-python==4.10.0.84",
  "pillow==10.4.0",
  "prometheus-client==0.20.0",
  "protobuf==5.28.1",
  "psutil==6.0.0",
  "pydantic==2.9.2",
  "requests==2.32.3",
  "rich==13.7.1",
  "scapy==2.6.1",
  "tenacity==9.0.0",
  "tqdm==4.66.4",
  "transformers==4.46.3",
  "uuid==1.30",
  "uvloop==0.21.0",
  "tinygrad @ git+https://github.com/tinygrad/tinygrad.git@ec120ce6b9ce8e4ff4b5692566a683ef240e8bc8",
]

extras_require = {
  "formatting": ["yapf==0.40.2",],
  "apple_silicon": [
<<<<<<< HEAD
    "mlx==0.20.0",
    "mlx-lm==0.20.5",
=======
    "mlx==0.22.0",
    "mlx-lm==0.21.1",
>>>>>>> 24c410c1
  ],
  "windows": ["pywin32==308",],
  "nvidia-gpu": ["nvidia-ml-py==12.560.30",],
  "amd-gpu": ["pyrsmi==0.2.0"],
}

# Check if running on macOS with Apple Silicon
if sys.platform.startswith("darwin") and platform.machine() == "arm64":
  install_requires.extend(extras_require["apple_silicon"])

# Check if running Windows
if sys.platform.startswith("win32"):
  install_requires.extend(extras_require["windows"])


def _add_gpu_requires():
  global install_requires
  # Add Nvidia-GPU
  try:
    out = subprocess.run(['nvidia-smi', '--query-gpu=name', '--format=csv,noheader'], shell=True, text=True, capture_output=True, check=False)
    if out.returncode == 0:
      install_requires.extend(extras_require["nvidia-gpu"])
  except subprocess.CalledProcessError:
    pass

  # Add AMD-GPU
  # This will mostly work only on Linux, amd/rocm-smi is not yet supported on Windows
  try:
    out = subprocess.run(['amd-smi', 'list', '--csv'], shell=True, text=True, capture_output=True, check=False)
    if out.returncode == 0:
      install_requires.extend(extras_require["amd-gpu"])
  except:
    out = subprocess.run(['rocm-smi', 'list', '--csv'], shell=True, text=True, capture_output=True, check=False)
    if out.returncode == 0:
      install_requires.extend(extras_require["amd-gpu"])
  finally:
    pass


_add_gpu_requires()

setup(
  name="exo",
  version="0.0.1",
  packages=find_packages(),
  install_requires=install_requires,
  extras_require=extras_require,
  package_data={"exo": ["tinychat/**/*"]},
  entry_points={"console_scripts": ["exo = exo.main:run"]},
)<|MERGE_RESOLUTION|>--- conflicted
+++ resolved
@@ -35,13 +35,8 @@
 extras_require = {
   "formatting": ["yapf==0.40.2",],
   "apple_silicon": [
-<<<<<<< HEAD
-    "mlx==0.20.0",
-    "mlx-lm==0.20.5",
-=======
     "mlx==0.22.0",
     "mlx-lm==0.21.1",
->>>>>>> 24c410c1
   ],
   "windows": ["pywin32==308",],
   "nvidia-gpu": ["nvidia-ml-py==12.560.30",],
