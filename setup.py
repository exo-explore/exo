import sys
<<<<<<< HEAD
=======
import platform

>>>>>>> bd2e8e7a
from setuptools import find_packages, setup

# Base requirements for all platforms
install_requires = [
  "aiohttp==3.10.11",
  "aiohttp_cors==0.7.0",
  "aiofiles==24.1.0",
  "grpcio==1.68.0",
  "grpcio-tools==1.68.0",
  "Jinja2==3.1.4",
  "netifaces==0.11.0",
<<<<<<< HEAD
  "numpy>=1.21.0,<1.26.0",
=======
  "numpy==2.0.0",
  "nuitka==2.5.1",
  "nvidia-ml-py==12.560.30",
  "opencv-python==4.10.0.84",
>>>>>>> bd2e8e7a
  "pillow==10.4.0",
  "prometheus-client==0.20.0",
  "protobuf==5.28.1",
  "psutil==6.0.0",
  "pydantic==2.9.2",
  "requests==2.32.3",
  "rich==13.7.1",
  "tenacity==9.0.0",
  "tqdm==4.66.4",
  "transformers==4.46.3",
  "uuid==1.30",
<<<<<<< HEAD
  "tinygrad @ git+https://github.com/tinygrad/tinygrad.git@639af3f823cf242a1945dc24183e52a9df0af2b7",
  "fastapi==0.100.0",
  "uvicorn==0.23.0",
  "pandas==1.5.3",
  "scikit-learn==1.3.0",
=======
  "tinygrad @ git+https://github.com/tinygrad/tinygrad.git@3b26e51fcebfc6576f4e0f99693e6f1406d61d79",
>>>>>>> bd2e8e7a
]

extras_require = {
  "formatting": [
    "yapf==0.40.2",
  ],
  "apple_silicon": [
    "mlx==0.20.0",
    "mlx-lm==0.19.3",
  ],
}

# Check if running on macOS with Apple Silicon
if sys.platform.startswith("darwin") and platform.machine() == "arm64":
  install_requires.extend(extras_require["apple_silicon"])

setup(
  name="exo",
  version="0.0.1",
  packages=find_packages(),
  install_requires=install_requires,
  extras_require=extras_require,
  package_data={"exo": ["tinychat/**/*"]},
  entry_points={"console_scripts": ["exo = exo.main:run"]},
)<|MERGE_RESOLUTION|>--- conflicted
+++ resolved
@@ -1,9 +1,6 @@
 import sys
-<<<<<<< HEAD
-=======
 import platform
 
->>>>>>> bd2e8e7a
 from setuptools import find_packages, setup
 
 # Base requirements for all platforms
@@ -15,14 +12,10 @@
   "grpcio-tools==1.68.0",
   "Jinja2==3.1.4",
   "netifaces==0.11.0",
-<<<<<<< HEAD
   "numpy>=1.21.0,<1.26.0",
-=======
-  "numpy==2.0.0",
   "nuitka==2.5.1",
   "nvidia-ml-py==12.560.30",
   "opencv-python==4.10.0.84",
->>>>>>> bd2e8e7a
   "pillow==10.4.0",
   "prometheus-client==0.20.0",
   "protobuf==5.28.1",
@@ -34,15 +27,11 @@
   "tqdm==4.66.4",
   "transformers==4.46.3",
   "uuid==1.30",
-<<<<<<< HEAD
   "tinygrad @ git+https://github.com/tinygrad/tinygrad.git@639af3f823cf242a1945dc24183e52a9df0af2b7",
   "fastapi==0.100.0",
   "uvicorn==0.23.0",
   "pandas==1.5.3",
   "scikit-learn==1.3.0",
-=======
-  "tinygrad @ git+https://github.com/tinygrad/tinygrad.git@3b26e51fcebfc6576f4e0f99693e6f1406d61d79",
->>>>>>> bd2e8e7a
 ]
 
 extras_require = {
