{
  description = "The development environment for Exo";

  inputs = {
    nixpkgs.url = "github:NixOS/nixpkgs/nixos-unstable";
  };

  outputs = { self, nixpkgs }:
    let
      supportedSystems = [ "x86_64-linux" "aarch64-linux" "x86_64-darwin" "aarch64-darwin" ];
      forAllSystems = nixpkgs.lib.genAttrs supportedSystems;
    in
    {
      devShells = forAllSystems (system:
        let
          pkgs = import nixpkgs { inherit system; };
        in
        {
          default = pkgs.mkShell {
            packages = [
              pkgs.python313
              pkgs.uv
              pkgs.just
              pkgs.protobuf
              pkgs.rustc
              pkgs.cargo
<<<<<<< HEAD
=======
              pkgs.basedpyright
              pkgs.ruff
>>>>>>> 7fa7de8e
            ];
          };
        }
      );
      
      apps = forAllSystems (system:
        let
          pkgs = import nixpkgs { inherit system; };
        in
        {
          python-lsp = {
            type = "app";
            program = "${pkgs.basedpyright}/bin/basedpyright-langserver";
          };
        }
      );
    };
}<|MERGE_RESOLUTION|>--- conflicted
+++ resolved
@@ -24,11 +24,8 @@
               pkgs.protobuf
               pkgs.rustc
               pkgs.cargo
-<<<<<<< HEAD
-=======
               pkgs.basedpyright
               pkgs.ruff
->>>>>>> 7fa7de8e
             ];
           };
         }
