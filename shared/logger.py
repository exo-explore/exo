--- conflicted
+++ resolved
@@ -1,18 +1,10 @@
 import logging
 import logging.handlers
 from collections.abc import Sequence, Set
-<<<<<<< HEAD
-from enum import Enum
-=======
->>>>>>> 7fa7de8e
 from queue import Queue
 from typing import Annotated
 
-<<<<<<< HEAD
-from pydantic import BaseModel
-=======
 from pydantic import Field, TypeAdapter
->>>>>>> 7fa7de8e
 from rich.logging import RichHandler
 
 from master.logging import MasterLogEntries
