version: 2.1

orbs:
  python: circleci/python@2

commands:
  run_chatgpt_api_test:
    parameters:
      inference_engine:
        type: string
      model_id:
        type: string
      vllm:
        type: boolean
        default: false
    steps:
      - run:
          name: Run chatgpt api integration test (<<parameters.inference_engine>>, <<parameters.model_id>>)
          command: |
            source env/bin/activate

            # Start first instance
            HF_HOME="$(pwd)/.hf_cache_node1" DEBUG_DISCOVERY=7 DEBUG=7 exo --inference-engine <<parameters.inference_engine>> --node-id "node1" --listen-port 5678 --broadcast-port 5679 --chatgpt-api-port 8000 --chatgpt-api-response-timeout 900 2>&1 | tee output1.log &
            PID1=$!

            # Start second instance
            HF_HOME="$(pwd)/.hf_cache_node2" DEBUG_DISCOVERY=7 DEBUG=7 exo --inference-engine <<parameters.inference_engine>> --node-id "node2" --listen-port 5679 --broadcast-port 5678 --chatgpt-api-port 8001 --chatgpt-api-response-timeout 900 2>&1 | tee output2.log &
            PID2=$!

            # Wait for discovery
            sleep 10

            # Function to check if processes are still running
            check_processes() {
              if ! kill -0 $PID1 2>/dev/null; then
                echo "First instance (PID $PID1) died unexpectedly. Log output:"
                cat output1.log
                exit 1
              fi
              if ! kill -0 $PID2 2>/dev/null; then
                echo "Second instance (PID $PID2) died unexpectedly. Log output:"
                cat output2.log
                exit 1
              fi
            }

            # Check processes before proceeding
            check_processes

<<<<<<< HEAD
            if [ <<parameters.vllm>> = true ]; then
              json_payload='{
                "model": "<<parameters.model_id>>",
                "messages": [{"role": "user", "content": [{"type": "text", "text": "Who is this in the image?"}, {"type": "image_url", "image_url": { "url": "https://paulcoletravels.com/wp-content/uploads/2024/04/19870831_bad_album_shoot.jpg"}}]}],
                "temperature": 0.0
              }'
            else
              json_payload='{
=======
            # Special handling for dummy engine
            if [ "<<parameters.inference_engine>>" = "dummy" ]; then
              expected_content="This is a dummy response"
            else
              expected_content="Michael Jackson"
            fi

            echo "Sending request to first instance..."
            response_1=$(curl -s http://localhost:8000/v1/chat/completions \
              -H "Content-Type: application/json" \
              -d '{
>>>>>>> 727d7fff
                "model": "<<parameters.model_id>>",
                "messages": [{"role": "user", "content": "Keep responses concise. Who was the king of pop?"}],
                "temperature": 0.7
              }'
            fi

            echo "Sending request to first instance..."
            response_1=$(curl -s http://localhost:8000/v1/chat/completions \
              -H "Content-Type: application/json" \
              -d "$json_payload")
            echo "Response 1: $response_1"

            # Check processes after first response
            check_processes

            echo "Sending request to second instance..."
            response_2=$(curl -s http://localhost:8001/v1/chat/completions \
              -H "Content-Type: application/json" \
              -d "$json_payload")
            echo "Response 2: $response_2"

            # Check processes after second response
            check_processes

            # Stop both instances
            kill $PID1 $PID2

            echo ""
            if ! echo "$response_1" | grep -q "$expected_content" || ! echo "$response_2" | grep -q "$expected_content"; then
              echo "Test failed: Response does not contain '$expected_content'"
              echo "Response 1: $response_1"
              echo ""
              echo "Response 2: $response_2"
              echo "Output of first instance:"
              cat output1.log
              echo "Output of second instance:"
              cat output2.log
              exit 1
            else
              echo "Test passed: Response from both nodes contains '$expected_content'"
            fi

jobs:
  unit_test:
    macos:
      xcode: "16.0.0"
    resource_class: m2pro.large
    steps:
      - checkout
      - run:
          name: Set up Python
          command: |
            brew install python@3.12
            python3.12 -m venv env
            source env/bin/activate
      - run:
          name: Install dependencies
          command: |
            source env/bin/activate
            pip install --upgrade pip
            pip install .
      - run:
          name: Run tests
          command: |
            source env/bin/activate
            # set TEMPERATURE to 0 for deterministic sampling
            echo "Running inference engine tests..."
            METAL_DEVICE_WRAPPER_TYPE=1 METAL_DEBUG_ERROR_MODE=0 METAL_XCODE=1 TEMPERATURE=0 python3 -m exo.inference.test_inference_engine
            echo "Running tokenizer tests..."
            python3 ./test/test_tokenizers.py

  discovery_integration_test:
    macos:
      xcode: "16.0.0"
    steps:
      - checkout
      - run:
          name: Set up Python
          command: |
            brew install python@3.12
            python3.12 -m venv env
            source env/bin/activate
      - run:
          name: Install dependencies
          command: |
            source env/bin/activate
            pip install --upgrade pip
            pip install .
      - run:
          name: Run discovery integration test
          command: |
            source env/bin/activate
            DEBUG_DISCOVERY=7 DEBUG=7 exo --node-id "node1" --listen-port 5678 --broadcast-port 5679 --chatgpt-api-port 8000 > output1.log 2>&1 &
            PID1=$!
            DEBUG_DISCOVERY=7 DEBUG=7 exo --node-id "node2" --listen-port 5679 --broadcast-port 5678 --chatgpt-api-port 8001 > output2.log 2>&1 &
            PID2=$!
            sleep 10
            kill $PID1 $PID2
            if grep -q "Peer statuses: {\\'node2\\': \\'is_connected=True, health_check=True" output1.log && ! grep -q "Failed to connect peers:" output1.log && grep -q "Peer statuses: {\\'node1\\': \\'is_connected=True, health_check=True" output2.log && ! grep -q "Failed to connect peers:" output2.log; then
              echo "Test passed: Both instances discovered each other"
              exit 0
            else
              echo "Test failed: Devices did not discover each other"
              echo "Output of first instance:"
              cat output1.log
              echo "Output of second instance:"
              cat output2.log
              exit 1
            fi

  chatgpt_api_integration_test_mlx:
    macos:
      xcode: "16.0.0"
    resource_class: m2pro.large
    steps:
      - checkout
      - run:
          name: Set up Python
          command: |
            brew install python@3.12
            python3.12 -m venv env
            source env/bin/activate
      - run:
          name: Install dependencies
          command: |
            source env/bin/activate
            pip install --upgrade pip
            pip install .
      - run_chatgpt_api_test:
          inference_engine: mlx
          model_id: llama-3.2-1b
      - run_chatgpt_api_test:
          inference_engine: mlx
          model_id: llava-1.5-7b-hf
          vllm: true

  chatgpt_api_integration_test_dummy:
    macos:
      xcode: "16.0.0"
    resource_class: m2pro.large
    steps:
      - checkout
      - run:
          name: Set up Python
          command: |
            brew install python@3.12
            python3.12 -m venv env
            source env/bin/activate
      - run:
          name: Install dependencies
          command: |
            source env/bin/activate
            pip install --upgrade pip
            pip install .
      - run_chatgpt_api_test:
          inference_engine: dummy
          model_id: dummy-model

  test_macos_m1:
    macos:
      xcode: "16.0.0"
    resource_class: m2pro.large
    steps:
      - checkout
      - run: system_profiler SPHardwareDataType

  # chatgpt_api_integration_test_tinygrad:
  #   macos:
  #     xcode: "16.0.0"
  #   resource_class: m2pro.large
  #   steps:
  #     - checkout
  #     - run:
  #         name: Set up Python
  #         command: |
  #           brew install python@3.12
  #           python3.12 -m venv env
  #           source env/bin/activate
  #     - run:
  #         name: Install dependencies
  #         command: |
  #           source env/bin/activate
  #           pip install --upgrade pip
  #           pip install .
  #     - run_chatgpt_api_test:
  #         inference_engine: tinygrad
  #         model_id: llama-3-8b

workflows:
  version: 2
  build_and_test:
    jobs:
      - unit_test
      - discovery_integration_test
      - chatgpt_api_integration_test_mlx
      - chatgpt_api_integration_test_dummy
      - test_macos_m1
      # - chatgpt_api_integration_test_tinygrad<|MERGE_RESOLUTION|>--- conflicted
+++ resolved
@@ -10,7 +10,7 @@
         type: string
       model_id:
         type: string
-      vllm:
+      vlm:
         type: boolean
         default: false
     steps:
@@ -47,8 +47,7 @@
             # Check processes before proceeding
             check_processes
 
-<<<<<<< HEAD
-            if [ <<parameters.vllm>> = true ]; then
+            if [ <<parameters.vlm>> = true ]; then
               json_payload='{
                 "model": "<<parameters.model_id>>",
                 "messages": [{"role": "user", "content": [{"type": "text", "text": "Who is this in the image?"}, {"type": "image_url", "image_url": { "url": "https://paulcoletravels.com/wp-content/uploads/2024/04/19870831_bad_album_shoot.jpg"}}]}],
@@ -56,23 +55,17 @@
               }'
             else
               json_payload='{
-=======
-            # Special handling for dummy engine
-            if [ "<<parameters.inference_engine>>" = "dummy" ]; then
-              expected_content="This is a dummy response"
-            else
-              expected_content="Michael Jackson"
-            fi
-
-            echo "Sending request to first instance..."
-            response_1=$(curl -s http://localhost:8000/v1/chat/completions \
-              -H "Content-Type: application/json" \
-              -d '{
->>>>>>> 727d7fff
                 "model": "<<parameters.model_id>>",
                 "messages": [{"role": "user", "content": "Keep responses concise. Who was the king of pop?"}],
                 "temperature": 0.7
               }'
+            fi
+            
+            # Special handling for dummy engine
+            if [ "<<parameters.inference_engine>>" = "dummy" ]; then
+              expected_content="This is a dummy response"
+            else
+              expected_content="Michael Jackson"
             fi
 
             echo "Sending request to first instance..."
@@ -203,7 +196,7 @@
       - run_chatgpt_api_test:
           inference_engine: mlx
           model_id: llava-1.5-7b-hf
-          vllm: true
+          vlm: true
 
   chatgpt_api_integration_test_dummy:
     macos:
