--- conflicted
+++ resolved
@@ -332,43 +332,12 @@
   version: 2
   build_and_test:
     jobs:
-<<<<<<< HEAD
-      - approve_run:
-          type: approval
-          requires: []
-          filters:
-            branches:
-              ignore: main
-      - unit_test:
-          requires:
-            - approve_run
-      - discovery_integration_test:
-          requires:
-            - approve_run
-      - chatgpt_api_integration_test_mlx:
-          requires:
-            - approve_run
-      - test_macos_m1:
-          requires:
-            - approve_run
-      - chatgpt_api_integration_test_torch_linux_cpu:
-          requires:
-            - approve_run
-      - chatgpt_api_integration_test_torch_mac:
-          requires:
-            - approve_run
-
-  # Workflow for forked PRs without approval
-  forked_pr_workflow:
-    jobs:
-=======
       - check_line_count:
           filters:
             branches:
               only: /.*/
             tags:
               only: /.*/
->>>>>>> fcce9c34
       - unit_test
       - discovery_integration_test
       - chatgpt_api_integration_test_mlx
